--- conflicted
+++ resolved
@@ -35,10 +35,7 @@
     NoMethodDefined,
     ApiKeyAlreadyExists,
     DomainNameNotFound,
-<<<<<<< HEAD
     InvalidDomainName
-=======
->>>>>>> 8237fdaf
 )
 
 STAGE_URL = "https://{api_id}.execute-api.{region_name}.amazonaws.com/{stage_name}"
@@ -1041,19 +1038,6 @@
         except Exception:
             return False
 
-<<<<<<< HEAD
-    def create_domain_name(self,domain_name,
-                           certificate_name=None,certificate_private_key=None,
-                           tags=None, certificate_arn=None,
-                           certificate_body=None,
-                           certificate_chain=None,
-                           regional_certificate_name=None,
-                           regional_certificate_arn=None,
-                           endpoint_configuration=None,
-                           security_policy=None,
-                           generate_cli_skeleton=None):
-
-=======
     def create_domain_name(
         self,
         domain_name,
@@ -1069,7 +1053,7 @@
         security_policy=None,
         generate_cli_skeleton=None,
     ):
->>>>>>> 8237fdaf
+
         if not domain_name:
             raise InvalidDomainName()
 
