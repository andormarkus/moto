--- conflicted
+++ resolved
@@ -1,61 +1,3 @@
-<<<<<<< HEAD
-from __future__ import unicode_literals
-
-TABLE_INPUT = {
-    'Owner': 'a_fake_owner',
-    'Parameters': {
-        'EXTERNAL': 'TRUE',
-    },
-    'Retention': 0,
-    'StorageDescriptor': {
-        'BucketColumns': [],
-        'Compressed': False,
-        'InputFormat': 'org.apache.hadoop.hive.ql.io.parquet.MapredParquetInputFormat',
-        'NumberOfBuckets': -1,
-        'OutputFormat': 'org.apache.hadoop.hive.ql.io.parquet.MapredParquetOutputFormat',
-        'Parameters': {},
-        'SerdeInfo': {
-            'Parameters': {
-                'serialization.format': '1'
-            },
-            'SerializationLibrary': 'org.apache.hadoop.hive.ql.io.parquet.serde.ParquetHiveSerDe'
-        },
-        'SkewedInfo': {
-            'SkewedColumnNames': [],
-            'SkewedColumnValueLocationMaps': {},
-            'SkewedColumnValues': []
-        },
-        'SortColumns': [],
-        'StoredAsSubDirectories': False
-    },
-    'TableType': 'EXTERNAL_TABLE',
-}
-
-
-PARTITION_INPUT = {
-    # 'DatabaseName': 'dbname',
-    'StorageDescriptor': {
-        'BucketColumns': [],
-        'Columns': [],
-        'Compressed': False,
-        'InputFormat': 'org.apache.hadoop.hive.ql.io.parquet.MapredParquetInputFormat',
-        'Location': 's3://.../partition=value',
-        'NumberOfBuckets': -1,
-        'OutputFormat': 'org.apache.hadoop.hive.ql.io.parquet.MapredParquetOutputFormat',
-        'Parameters': {},
-        'SerdeInfo': {
-            'Parameters': {'path': 's3://...', 'serialization.format': '1'},
-            'SerializationLibrary': 'org.apache.hadoop.hive.ql.io.parquet.serde.ParquetHiveSerDe'},
-        'SkewedInfo': {'SkewedColumnNames': [],
-                       'SkewedColumnValueLocationMaps': {},
-                       'SkewedColumnValues': []},
-        'SortColumns': [],
-        'StoredAsSubDirectories': False,
-    },
-    # 'TableName': 'source_table',
-    # 'Values': ['2018-06-26'],
-}
-=======
 from __future__ import unicode_literals
 
 TABLE_INPUT = {
@@ -110,5 +52,4 @@
     },
     # 'TableName': 'source_table',
     # 'Values': ['2018-06-26'],
-}
->>>>>>> b8a1f852
+}