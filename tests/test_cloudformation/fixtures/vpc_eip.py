--- conflicted
+++ resolved
@@ -1,20 +1,5 @@
-<<<<<<< HEAD
-from __future__ import unicode_literals
-
-template = {
-    "Resources": {
-        "VPCEIP": {
-            "Type": "AWS::EC2::EIP",
-            "Properties": {
-                "Domain": "vpc"
-            }
-        }
-    }
-}
-=======
-from __future__ import unicode_literals
-
-template = {
-    "Resources": {"VPCEIP": {"Type": "AWS::EC2::EIP", "Properties": {"Domain": "vpc"}}}
-}
->>>>>>> b8a1f852
+from __future__ import unicode_literals
+
+template = {
+    "Resources": {"VPCEIP": {"Type": "AWS::EC2::EIP", "Properties": {"Domain": "vpc"}}}
+}