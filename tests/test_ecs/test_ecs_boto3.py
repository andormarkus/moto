<<<<<<< HEAD
from __future__ import unicode_literals

from copy import deepcopy

from botocore.exceptions import ClientError
import boto3
import sure  # noqa
import json
from moto.ec2 import utils as ec2_utils
from uuid import UUID

from moto import mock_cloudformation, mock_elbv2
from moto import mock_ecs
from moto import mock_ec2
from nose.tools import assert_raises


@mock_ecs
def test_create_cluster():
    client = boto3.client('ecs', region_name='us-east-1')
    response = client.create_cluster(
        clusterName='test_ecs_cluster'
    )
    response['cluster']['clusterName'].should.equal('test_ecs_cluster')
    response['cluster']['clusterArn'].should.equal(
        'arn:aws:ecs:us-east-1:012345678910:cluster/test_ecs_cluster')
    response['cluster']['status'].should.equal('ACTIVE')
    response['cluster']['registeredContainerInstancesCount'].should.equal(0)
    response['cluster']['runningTasksCount'].should.equal(0)
    response['cluster']['pendingTasksCount'].should.equal(0)
    response['cluster']['activeServicesCount'].should.equal(0)


@mock_ecs
def test_list_clusters():
    client = boto3.client('ecs', region_name='us-east-1')
    _ = client.create_cluster(
        clusterName='test_cluster0'
    )
    _ = client.create_cluster(
        clusterName='test_cluster1'
    )
    response = client.list_clusters()
    response['clusterArns'].should.contain(
        'arn:aws:ecs:us-east-1:012345678910:cluster/test_cluster0')
    response['clusterArns'].should.contain(
        'arn:aws:ecs:us-east-1:012345678910:cluster/test_cluster1')


@mock_ecs
def test_delete_cluster():
    client = boto3.client('ecs', region_name='us-east-1')
    _ = client.create_cluster(
        clusterName='test_ecs_cluster'
    )
    response = client.delete_cluster(cluster='test_ecs_cluster')
    response['cluster']['clusterName'].should.equal('test_ecs_cluster')
    response['cluster']['clusterArn'].should.equal(
        'arn:aws:ecs:us-east-1:012345678910:cluster/test_ecs_cluster')
    response['cluster']['status'].should.equal('ACTIVE')
    response['cluster']['registeredContainerInstancesCount'].should.equal(0)
    response['cluster']['runningTasksCount'].should.equal(0)
    response['cluster']['pendingTasksCount'].should.equal(0)
    response['cluster']['activeServicesCount'].should.equal(0)

    response = client.list_clusters()
    len(response['clusterArns']).should.equal(0)


@mock_ecs
def test_register_task_definition():
    client = boto3.client('ecs', region_name='us-east-1')
    response = client.register_task_definition(
        family='test_ecs_task',
        containerDefinitions=[
            {
                'name': 'hello_world',
                'image': 'docker/hello-world:latest',
                'cpu': 1024,
                'memory': 400,
                'essential': True,
                'environment': [{
                    'name': 'AWS_ACCESS_KEY_ID',
                    'value': 'SOME_ACCESS_KEY'
                }],
                'logConfiguration': {'logDriver': 'json-file'}
            }
        ]
    )
    type(response['taskDefinition']).should.be(dict)
    response['taskDefinition']['revision'].should.equal(1)
    response['taskDefinition']['taskDefinitionArn'].should.equal(
        'arn:aws:ecs:us-east-1:012345678910:task-definition/test_ecs_task:1')
    response['taskDefinition']['containerDefinitions'][
        0]['name'].should.equal('hello_world')
    response['taskDefinition']['containerDefinitions'][0][
        'image'].should.equal('docker/hello-world:latest')
    response['taskDefinition']['containerDefinitions'][
        0]['cpu'].should.equal(1024)
    response['taskDefinition']['containerDefinitions'][
        0]['memory'].should.equal(400)
    response['taskDefinition']['containerDefinitions'][
        0]['essential'].should.equal(True)
    response['taskDefinition']['containerDefinitions'][0][
        'environment'][0]['name'].should.equal('AWS_ACCESS_KEY_ID')
    response['taskDefinition']['containerDefinitions'][0][
        'environment'][0]['value'].should.equal('SOME_ACCESS_KEY')
    response['taskDefinition']['containerDefinitions'][0][
        'logConfiguration']['logDriver'].should.equal('json-file')


@mock_ecs
def test_list_task_definitions():
    client = boto3.client('ecs', region_name='us-east-1')
    _ = client.register_task_definition(
        family='test_ecs_task',
        containerDefinitions=[
            {
                'name': 'hello_world',
                'image': 'docker/hello-world:latest',
                'cpu': 1024,
                'memory': 400,
                'essential': True,
                'environment': [{
                    'name': 'AWS_ACCESS_KEY_ID',
                    'value': 'SOME_ACCESS_KEY'
                }],
                'logConfiguration': {'logDriver': 'json-file'}
            }
        ]
    )
    _ = client.register_task_definition(
        family='test_ecs_task',
        containerDefinitions=[
            {
                'name': 'hello_world2',
                'image': 'docker/hello-world2:latest',
                'cpu': 1024,
                'memory': 400,
                'essential': True,
                'environment': [{
                    'name': 'AWS_ACCESS_KEY_ID',
                    'value': 'SOME_ACCESS_KEY2'
                }],
                'logConfiguration': {'logDriver': 'json-file'}
            }
        ]
    )
    response = client.list_task_definitions()
    len(response['taskDefinitionArns']).should.equal(2)
    response['taskDefinitionArns'][0].should.equal(
        'arn:aws:ecs:us-east-1:012345678910:task-definition/test_ecs_task:1')
    response['taskDefinitionArns'][1].should.equal(
        'arn:aws:ecs:us-east-1:012345678910:task-definition/test_ecs_task:2')


@mock_ecs
def test_describe_task_definition():
    client = boto3.client('ecs', region_name='us-east-1')
    _ = client.register_task_definition(
        family='test_ecs_task',
        containerDefinitions=[
            {
                'name': 'hello_world',
                'image': 'docker/hello-world:latest',
                'cpu': 1024,
                'memory': 400,
                'essential': True,
                'environment': [{
                    'name': 'AWS_ACCESS_KEY_ID',
                    'value': 'SOME_ACCESS_KEY'
                }],
                'logConfiguration': {'logDriver': 'json-file'}
            }
        ]
    )
    _ = client.register_task_definition(
        family='test_ecs_task',
        containerDefinitions=[
            {
                'name': 'hello_world2',
                'image': 'docker/hello-world2:latest',
                'cpu': 1024,
                'memory': 400,
                'essential': True,
                'environment': [{
                    'name': 'AWS_ACCESS_KEY_ID',
                    'value': 'SOME_ACCESS_KEY2'
                }],
                'logConfiguration': {'logDriver': 'json-file'}
            }
        ]
    )
    _ = client.register_task_definition(
        family='test_ecs_task',
        containerDefinitions=[
            {
                'name': 'hello_world3',
                'image': 'docker/hello-world3:latest',
                'cpu': 1024,
                'memory': 400,
                'essential': True,
                'environment': [{
                    'name': 'AWS_ACCESS_KEY_ID',
                    'value': 'SOME_ACCESS_KEY3'
                }],
                'logConfiguration': {'logDriver': 'json-file'}
            }
        ]
    )
    response = client.describe_task_definition(taskDefinition='test_ecs_task')
    response['taskDefinition']['taskDefinitionArn'].should.equal(
        'arn:aws:ecs:us-east-1:012345678910:task-definition/test_ecs_task:3')

    response = client.describe_task_definition(
        taskDefinition='test_ecs_task:2')
    response['taskDefinition']['taskDefinitionArn'].should.equal(
        'arn:aws:ecs:us-east-1:012345678910:task-definition/test_ecs_task:2')


@mock_ecs
def test_deregister_task_definition():
    client = boto3.client('ecs', region_name='us-east-1')
    _ = client.register_task_definition(
        family='test_ecs_task',
        containerDefinitions=[
            {
                'name': 'hello_world',
                'image': 'docker/hello-world:latest',
                'cpu': 1024,
                'memory': 400,
                'essential': True,
                'environment': [{
                    'name': 'AWS_ACCESS_KEY_ID',
                    'value': 'SOME_ACCESS_KEY'
                }],
                'logConfiguration': {'logDriver': 'json-file'}
            }
        ]
    )
    response = client.deregister_task_definition(
        taskDefinition='test_ecs_task:1'
    )
    type(response['taskDefinition']).should.be(dict)
    response['taskDefinition']['taskDefinitionArn'].should.equal(
        'arn:aws:ecs:us-east-1:012345678910:task-definition/test_ecs_task:1')
    response['taskDefinition']['containerDefinitions'][
        0]['name'].should.equal('hello_world')
    response['taskDefinition']['containerDefinitions'][0][
        'image'].should.equal('docker/hello-world:latest')
    response['taskDefinition']['containerDefinitions'][
        0]['cpu'].should.equal(1024)
    response['taskDefinition']['containerDefinitions'][
        0]['memory'].should.equal(400)
    response['taskDefinition']['containerDefinitions'][
        0]['essential'].should.equal(True)
    response['taskDefinition']['containerDefinitions'][0][
        'environment'][0]['name'].should.equal('AWS_ACCESS_KEY_ID')
    response['taskDefinition']['containerDefinitions'][0][
        'environment'][0]['value'].should.equal('SOME_ACCESS_KEY')
    response['taskDefinition']['containerDefinitions'][0][
        'logConfiguration']['logDriver'].should.equal('json-file')


@mock_ecs
def test_create_service():
    client = boto3.client('ecs', region_name='us-east-1')
    _ = client.create_cluster(
        clusterName='test_ecs_cluster'
    )
    _ = client.register_task_definition(
        family='test_ecs_task',
        containerDefinitions=[
            {
                'name': 'hello_world',
                'image': 'docker/hello-world:latest',
                'cpu': 1024,
                'memory': 400,
                'essential': True,
                'environment': [{
                    'name': 'AWS_ACCESS_KEY_ID',
                    'value': 'SOME_ACCESS_KEY'
                }],
                'logConfiguration': {'logDriver': 'json-file'}
            }
        ]
    )
    response = client.create_service(
        cluster='test_ecs_cluster',
        serviceName='test_ecs_service',
        taskDefinition='test_ecs_task',
        desiredCount=2
    )
    response['service']['clusterArn'].should.equal(
        'arn:aws:ecs:us-east-1:012345678910:cluster/test_ecs_cluster')
    response['service']['desiredCount'].should.equal(2)
    len(response['service']['events']).should.equal(0)
    len(response['service']['loadBalancers']).should.equal(0)
    response['service']['pendingCount'].should.equal(0)
    response['service']['runningCount'].should.equal(0)
    response['service']['serviceArn'].should.equal(
        'arn:aws:ecs:us-east-1:012345678910:service/test_ecs_service')
    response['service']['serviceName'].should.equal('test_ecs_service')
    response['service']['status'].should.equal('ACTIVE')
    response['service']['taskDefinition'].should.equal(
        'arn:aws:ecs:us-east-1:012345678910:task-definition/test_ecs_task:1')
    response['service']['schedulingStrategy'].should.equal('REPLICA')

@mock_ecs
def test_create_service_scheduling_strategy():
    client = boto3.client('ecs', region_name='us-east-1')
    _ = client.create_cluster(
        clusterName='test_ecs_cluster'
    )
    _ = client.register_task_definition(
        family='test_ecs_task',
        containerDefinitions=[
            {
                'name': 'hello_world',
                'image': 'docker/hello-world:latest',
                'cpu': 1024,
                'memory': 400,
                'essential': True,
                'environment': [{
                    'name': 'AWS_ACCESS_KEY_ID',
                    'value': 'SOME_ACCESS_KEY'
                }],
                'logConfiguration': {'logDriver': 'json-file'}
            }
        ]
    )
    response = client.create_service(
        cluster='test_ecs_cluster',
        serviceName='test_ecs_service',
        taskDefinition='test_ecs_task',
        desiredCount=2,
        schedulingStrategy='DAEMON',
    )
    response['service']['clusterArn'].should.equal(
        'arn:aws:ecs:us-east-1:012345678910:cluster/test_ecs_cluster')
    response['service']['desiredCount'].should.equal(2)
    len(response['service']['events']).should.equal(0)
    len(response['service']['loadBalancers']).should.equal(0)
    response['service']['pendingCount'].should.equal(0)
    response['service']['runningCount'].should.equal(0)
    response['service']['serviceArn'].should.equal(
        'arn:aws:ecs:us-east-1:012345678910:service/test_ecs_service')
    response['service']['serviceName'].should.equal('test_ecs_service')
    response['service']['status'].should.equal('ACTIVE')
    response['service']['taskDefinition'].should.equal(
        'arn:aws:ecs:us-east-1:012345678910:task-definition/test_ecs_task:1')
    response['service']['schedulingStrategy'].should.equal('DAEMON')


@mock_ecs
def test_list_services():
    client = boto3.client('ecs', region_name='us-east-1')
    _ = client.create_cluster(
        clusterName='test_ecs_cluster'
    )
    _ = client.register_task_definition(
        family='test_ecs_task',
        containerDefinitions=[
            {
                'name': 'hello_world',
                'image': 'docker/hello-world:latest',
                'cpu': 1024,
                'memory': 400,
                'essential': True,
                'environment': [{
                    'name': 'AWS_ACCESS_KEY_ID',
                    'value': 'SOME_ACCESS_KEY'
                }],
                'logConfiguration': {'logDriver': 'json-file'}
            }
        ]
    )
    _ = client.create_service(
        cluster='test_ecs_cluster',
        serviceName='test_ecs_service1',
        taskDefinition='test_ecs_task',
        desiredCount=2
    )
    _ = client.create_service(
        cluster='test_ecs_cluster',
        serviceName='test_ecs_service2',
        taskDefinition='test_ecs_task',
        desiredCount=2
    )
    response = client.list_services(
        cluster='test_ecs_cluster'
    )
    len(response['serviceArns']).should.equal(2)
    response['serviceArns'][0].should.equal(
        'arn:aws:ecs:us-east-1:012345678910:service/test_ecs_service1')
    response['serviceArns'][1].should.equal(
        'arn:aws:ecs:us-east-1:012345678910:service/test_ecs_service2')


@mock_ecs
def test_describe_services():
    client = boto3.client('ecs', region_name='us-east-1')
    _ = client.create_cluster(
        clusterName='test_ecs_cluster'
    )
    _ = client.register_task_definition(
        family='test_ecs_task',
        containerDefinitions=[
            {
                'name': 'hello_world',
                'image': 'docker/hello-world:latest',
                'cpu': 1024,
                'memory': 400,
                'essential': True,
                'environment': [{
                    'name': 'AWS_ACCESS_KEY_ID',
                    'value': 'SOME_ACCESS_KEY'
                }],
                'logConfiguration': {'logDriver': 'json-file'}
            }
        ]
    )
    _ = client.create_service(
        cluster='test_ecs_cluster',
        serviceName='test_ecs_service1',
        taskDefinition='test_ecs_task',
        desiredCount=2
    )
    _ = client.create_service(
        cluster='test_ecs_cluster',
        serviceName='test_ecs_service2',
        taskDefinition='test_ecs_task',
        desiredCount=2
    )
    _ = client.create_service(
        cluster='test_ecs_cluster',
        serviceName='test_ecs_service3',
        taskDefinition='test_ecs_task',
        desiredCount=2
    )
    response = client.describe_services(
        cluster='test_ecs_cluster',
        services=['test_ecs_service1',
                  'arn:aws:ecs:us-east-1:012345678910:service/test_ecs_service2']
    )
    len(response['services']).should.equal(2)
    response['services'][0]['serviceArn'].should.equal(
        'arn:aws:ecs:us-east-1:012345678910:service/test_ecs_service1')
    response['services'][0]['serviceName'].should.equal('test_ecs_service1')
    response['services'][1]['serviceArn'].should.equal(
        'arn:aws:ecs:us-east-1:012345678910:service/test_ecs_service2')
    response['services'][1]['serviceName'].should.equal('test_ecs_service2')

    response['services'][0]['deployments'][0]['desiredCount'].should.equal(2)
    response['services'][0]['deployments'][0]['pendingCount'].should.equal(2)
    response['services'][0]['deployments'][0]['runningCount'].should.equal(0)
    response['services'][0]['deployments'][0]['status'].should.equal('PRIMARY')


@mock_ecs
def test_describe_services_scheduling_strategy():
    client = boto3.client('ecs', region_name='us-east-1')
    _ = client.create_cluster(
        clusterName='test_ecs_cluster'
    )
    _ = client.register_task_definition(
        family='test_ecs_task',
        containerDefinitions=[
            {
                'name': 'hello_world',
                'image': 'docker/hello-world:latest',
                'cpu': 1024,
                'memory': 400,
                'essential': True,
                'environment': [{
                    'name': 'AWS_ACCESS_KEY_ID',
                    'value': 'SOME_ACCESS_KEY'
                }],
                'logConfiguration': {'logDriver': 'json-file'}
            }
        ]
    )
    _ = client.create_service(
        cluster='test_ecs_cluster',
        serviceName='test_ecs_service1',
        taskDefinition='test_ecs_task',
        desiredCount=2
    )
    _ = client.create_service(
        cluster='test_ecs_cluster',
        serviceName='test_ecs_service2',
        taskDefinition='test_ecs_task',
        desiredCount=2,
        schedulingStrategy='DAEMON'
    )
    _ = client.create_service(
        cluster='test_ecs_cluster',
        serviceName='test_ecs_service3',
        taskDefinition='test_ecs_task',
        desiredCount=2
    )
    response = client.describe_services(
        cluster='test_ecs_cluster',
        services=['test_ecs_service1',
                  'arn:aws:ecs:us-east-1:012345678910:service/test_ecs_service2',
                  'test_ecs_service3']
    )
    len(response['services']).should.equal(3)
    response['services'][0]['serviceArn'].should.equal(
        'arn:aws:ecs:us-east-1:012345678910:service/test_ecs_service1')
    response['services'][0]['serviceName'].should.equal('test_ecs_service1')
    response['services'][1]['serviceArn'].should.equal(
        'arn:aws:ecs:us-east-1:012345678910:service/test_ecs_service2')
    response['services'][1]['serviceName'].should.equal('test_ecs_service2')

    response['services'][0]['deployments'][0]['desiredCount'].should.equal(2)
    response['services'][0]['deployments'][0]['pendingCount'].should.equal(2)
    response['services'][0]['deployments'][0]['runningCount'].should.equal(0)
    response['services'][0]['deployments'][0]['status'].should.equal('PRIMARY')

    response['services'][0]['schedulingStrategy'].should.equal('REPLICA')
    response['services'][1]['schedulingStrategy'].should.equal('DAEMON')
    response['services'][2]['schedulingStrategy'].should.equal('REPLICA')


@mock_ecs
def test_update_service():
    client = boto3.client('ecs', region_name='us-east-1')
    _ = client.create_cluster(
        clusterName='test_ecs_cluster'
    )
    _ = client.register_task_definition(
        family='test_ecs_task',
        containerDefinitions=[
            {
                'name': 'hello_world',
                'image': 'docker/hello-world:latest',
                'cpu': 1024,
                'memory': 400,
                'essential': True,
                'environment': [{
                    'name': 'AWS_ACCESS_KEY_ID',
                    'value': 'SOME_ACCESS_KEY'
                }],
                'logConfiguration': {'logDriver': 'json-file'}
            }
        ]
    )
    response = client.create_service(
        cluster='test_ecs_cluster',
        serviceName='test_ecs_service',
        taskDefinition='test_ecs_task',
        desiredCount=2
    )
    response['service']['desiredCount'].should.equal(2)

    response = client.update_service(
        cluster='test_ecs_cluster',
        service='test_ecs_service',
        taskDefinition='test_ecs_task',
        desiredCount=0
    )
    response['service']['desiredCount'].should.equal(0)
    response['service']['schedulingStrategy'].should.equal('REPLICA')


@mock_ecs
def test_update_missing_service():
    client = boto3.client('ecs', region_name='us-east-1')
    _ = client.create_cluster(
        clusterName='test_ecs_cluster'
    )

    client.update_service.when.called_with(
        cluster='test_ecs_cluster',
        service='test_ecs_service',
        taskDefinition='test_ecs_task',
        desiredCount=0
    ).should.throw(ClientError)


@mock_ecs
def test_delete_service():
    client = boto3.client('ecs', region_name='us-east-1')
    _ = client.create_cluster(
        clusterName='test_ecs_cluster'
    )
    _ = client.register_task_definition(
        family='test_ecs_task',
        containerDefinitions=[
            {
                'name': 'hello_world',
                'image': 'docker/hello-world:latest',
                'cpu': 1024,
                'memory': 400,
                'essential': True,
                'environment': [{
                    'name': 'AWS_ACCESS_KEY_ID',
                    'value': 'SOME_ACCESS_KEY'
                }],
                'logConfiguration': {'logDriver': 'json-file'}
            }
        ]
    )
    _ = client.create_service(
        cluster='test_ecs_cluster',
        serviceName='test_ecs_service',
        taskDefinition='test_ecs_task',
        desiredCount=2
    )
    _ = client.update_service(
        cluster='test_ecs_cluster',
        service='test_ecs_service',
        desiredCount=0
    )
    response = client.delete_service(
        cluster='test_ecs_cluster',
        service='test_ecs_service'
    )
    response['service']['clusterArn'].should.equal(
        'arn:aws:ecs:us-east-1:012345678910:cluster/test_ecs_cluster')
    response['service']['desiredCount'].should.equal(0)
    len(response['service']['events']).should.equal(0)
    len(response['service']['loadBalancers']).should.equal(0)
    response['service']['pendingCount'].should.equal(0)
    response['service']['runningCount'].should.equal(0)
    response['service']['serviceArn'].should.equal(
        'arn:aws:ecs:us-east-1:012345678910:service/test_ecs_service')
    response['service']['serviceName'].should.equal('test_ecs_service')
    response['service']['status'].should.equal('ACTIVE')
    response['service']['schedulingStrategy'].should.equal('REPLICA')
    response['service']['taskDefinition'].should.equal(
        'arn:aws:ecs:us-east-1:012345678910:task-definition/test_ecs_task:1')
        


@mock_ec2
@mock_ecs
def test_register_container_instance():
    ecs_client = boto3.client('ecs', region_name='us-east-1')
    ec2 = boto3.resource('ec2', region_name='us-east-1')

    test_cluster_name = 'test_ecs_cluster'

    _ = ecs_client.create_cluster(
        clusterName=test_cluster_name
    )

    test_instance = ec2.create_instances(
        ImageId="ami-1234abcd",
        MinCount=1,
        MaxCount=1,
    )[0]

    instance_id_document = json.dumps(
        ec2_utils.generate_instance_identity_document(test_instance)
    )

    response = ecs_client.register_container_instance(
        cluster=test_cluster_name,
        instanceIdentityDocument=instance_id_document
    )

    response['containerInstance'][
        'ec2InstanceId'].should.equal(test_instance.id)
    full_arn = response['containerInstance']['containerInstanceArn']
    arn_part = full_arn.split('/')
    arn_part[0].should.equal(
        'arn:aws:ecs:us-east-1:012345678910:container-instance')
    arn_part[1].should.equal(str(UUID(arn_part[1])))
    response['containerInstance']['status'].should.equal('ACTIVE')
    len(response['containerInstance']['registeredResources']).should.equal(4)
    len(response['containerInstance']['remainingResources']).should.equal(4)
    response['containerInstance']['agentConnected'].should.equal(True)
    response['containerInstance']['versionInfo'][
        'agentVersion'].should.equal('1.0.0')
    response['containerInstance']['versionInfo'][
        'agentHash'].should.equal('4023248')
    response['containerInstance']['versionInfo'][
        'dockerVersion'].should.equal('DockerVersion: 1.5.0')


@mock_ec2
@mock_ecs
def test_deregister_container_instance():
    ecs_client = boto3.client('ecs', region_name='us-east-1')
    ec2 = boto3.resource('ec2', region_name='us-east-1')

    test_cluster_name = 'test_ecs_cluster'

    _ = ecs_client.create_cluster(
        clusterName=test_cluster_name
    )

    test_instance = ec2.create_instances(
        ImageId="ami-1234abcd",
        MinCount=1,
        MaxCount=1,
    )[0]

    instance_id_document = json.dumps(
        ec2_utils.generate_instance_identity_document(test_instance)
    )

    response = ecs_client.register_container_instance(
        cluster=test_cluster_name,
        instanceIdentityDocument=instance_id_document
    )
    container_instance_id = response['containerInstance']['containerInstanceArn']
    response = ecs_client.deregister_container_instance(
        cluster=test_cluster_name,
        containerInstance=container_instance_id
    )
    container_instances_response = ecs_client.list_container_instances(
        cluster=test_cluster_name
    )
    len(container_instances_response['containerInstanceArns']).should.equal(0)

    response = ecs_client.register_container_instance(
        cluster=test_cluster_name,
        instanceIdentityDocument=instance_id_document
    )
    container_instance_id = response['containerInstance']['containerInstanceArn']
    _ = ecs_client.register_task_definition(
        family='test_ecs_task',
        containerDefinitions=[
            {
                'name': 'hello_world',
                'image': 'docker/hello-world:latest',
                'cpu': 1024,
                'memory': 400,
                'essential': True,
                'environment': [{
                    'name': 'AWS_ACCESS_KEY_ID',
                    'value': 'SOME_ACCESS_KEY'
                }],
                'logConfiguration': {'logDriver': 'json-file'}
            }
        ]
    )

    response = ecs_client.start_task(
        cluster='test_ecs_cluster',
        taskDefinition='test_ecs_task',
        overrides={},
        containerInstances=[container_instance_id],
        startedBy='moto'
    )
    with assert_raises(Exception) as e:
        ecs_client.deregister_container_instance(
            cluster=test_cluster_name,
            containerInstance=container_instance_id
        ).should.have.raised(Exception)
    container_instances_response = ecs_client.list_container_instances(
        cluster=test_cluster_name
    )
    len(container_instances_response['containerInstanceArns']).should.equal(1)
    ecs_client.deregister_container_instance(
        cluster=test_cluster_name,
        containerInstance=container_instance_id,
        force=True
    )
    container_instances_response = ecs_client.list_container_instances(
        cluster=test_cluster_name
    )
    len(container_instances_response['containerInstanceArns']).should.equal(0)


@mock_ec2
@mock_ecs
def test_list_container_instances():
    ecs_client = boto3.client('ecs', region_name='us-east-1')
    ec2 = boto3.resource('ec2', region_name='us-east-1')

    test_cluster_name = 'test_ecs_cluster'
    _ = ecs_client.create_cluster(
        clusterName=test_cluster_name
    )

    instance_to_create = 3
    test_instance_arns = []
    for i in range(0, instance_to_create):
        test_instance = ec2.create_instances(
            ImageId="ami-1234abcd",
            MinCount=1,
            MaxCount=1,
        )[0]

        instance_id_document = json.dumps(
            ec2_utils.generate_instance_identity_document(test_instance)
        )

        response = ecs_client.register_container_instance(
            cluster=test_cluster_name,
            instanceIdentityDocument=instance_id_document)

        test_instance_arns.append(response['containerInstance'][
                                      'containerInstanceArn'])

    response = ecs_client.list_container_instances(cluster=test_cluster_name)

    len(response['containerInstanceArns']).should.equal(instance_to_create)
    for arn in test_instance_arns:
        response['containerInstanceArns'].should.contain(arn)


@mock_ec2
@mock_ecs
def test_describe_container_instances():
    ecs_client = boto3.client('ecs', region_name='us-east-1')
    ec2 = boto3.resource('ec2', region_name='us-east-1')

    test_cluster_name = 'test_ecs_cluster'
    _ = ecs_client.create_cluster(
        clusterName=test_cluster_name
    )

    instance_to_create = 3
    test_instance_arns = []
    for i in range(0, instance_to_create):
        test_instance = ec2.create_instances(
            ImageId="ami-1234abcd",
            MinCount=1,
            MaxCount=1,
        )[0]

        instance_id_document = json.dumps(
            ec2_utils.generate_instance_identity_document(test_instance)
        )

        response = ecs_client.register_container_instance(
            cluster=test_cluster_name,
            instanceIdentityDocument=instance_id_document)

        test_instance_arns.append(response['containerInstance'][
                                      'containerInstanceArn'])

    test_instance_ids = list(
        map((lambda x: x.split('/')[1]), test_instance_arns))
    response = ecs_client.describe_container_instances(
        cluster=test_cluster_name, containerInstances=test_instance_ids)
    len(response['failures']).should.equal(0)
    len(response['containerInstances']).should.equal(instance_to_create)
    response_arns = [ci['containerInstanceArn']
                     for ci in response['containerInstances']]
    for arn in test_instance_arns:
        response_arns.should.contain(arn)
    for instance in response['containerInstances']:
        instance.keys().should.contain('runningTasksCount')
        instance.keys().should.contain('pendingTasksCount')


@mock_ec2
@mock_ecs
def test_update_container_instances_state():
    ecs_client = boto3.client('ecs', region_name='us-east-1')
    ec2 = boto3.resource('ec2', region_name='us-east-1')

    test_cluster_name = 'test_ecs_cluster'
    _ = ecs_client.create_cluster(
        clusterName=test_cluster_name
    )

    instance_to_create = 3
    test_instance_arns = []
    for i in range(0, instance_to_create):
        test_instance = ec2.create_instances(
            ImageId="ami-1234abcd",
            MinCount=1,
            MaxCount=1,
        )[0]

        instance_id_document = json.dumps(
            ec2_utils.generate_instance_identity_document(test_instance)
        )

        response = ecs_client.register_container_instance(
            cluster=test_cluster_name,
            instanceIdentityDocument=instance_id_document)

        test_instance_arns.append(response['containerInstance']['containerInstanceArn'])

    test_instance_ids = list(map((lambda x: x.split('/')[1]), test_instance_arns))
    response = ecs_client.update_container_instances_state(cluster=test_cluster_name,
                                                           containerInstances=test_instance_ids,
                                                           status='DRAINING')
    len(response['failures']).should.equal(0)
    len(response['containerInstances']).should.equal(instance_to_create)
    response_statuses = [ci['status'] for ci in response['containerInstances']]
    for status in response_statuses:
        status.should.equal('DRAINING')
    response = ecs_client.update_container_instances_state(cluster=test_cluster_name,
                                                           containerInstances=test_instance_ids,
                                                           status='DRAINING')
    len(response['failures']).should.equal(0)
    len(response['containerInstances']).should.equal(instance_to_create)
    response_statuses = [ci['status'] for ci in response['containerInstances']]
    for status in response_statuses:
        status.should.equal('DRAINING')
    response = ecs_client.update_container_instances_state(cluster=test_cluster_name,
                                                           containerInstances=test_instance_ids,
                                                           status='ACTIVE')
    len(response['failures']).should.equal(0)
    len(response['containerInstances']).should.equal(instance_to_create)
    response_statuses = [ci['status'] for ci in response['containerInstances']]
    for status in response_statuses:
        status.should.equal('ACTIVE')
    ecs_client.update_container_instances_state.when.called_with(cluster=test_cluster_name,
                                                                 containerInstances=test_instance_ids,
                                                                 status='test_status').should.throw(Exception)


@mock_ec2
@mock_ecs
def test_run_task():
    client = boto3.client('ecs', region_name='us-east-1')
    ec2 = boto3.resource('ec2', region_name='us-east-1')

    test_cluster_name = 'test_ecs_cluster'

    _ = client.create_cluster(
        clusterName=test_cluster_name
    )

    test_instance = ec2.create_instances(
        ImageId="ami-1234abcd",
        MinCount=1,
        MaxCount=1,
    )[0]

    instance_id_document = json.dumps(
        ec2_utils.generate_instance_identity_document(test_instance)
    )

    response = client.register_container_instance(
        cluster=test_cluster_name,
        instanceIdentityDocument=instance_id_document
    )

    _ = client.register_task_definition(
        family='test_ecs_task',
        containerDefinitions=[
            {
                'name': 'hello_world',
                'image': 'docker/hello-world:latest',
                'cpu': 1024,
                'memory': 400,
                'essential': True,
                'environment': [{
                    'name': 'AWS_ACCESS_KEY_ID',
                    'value': 'SOME_ACCESS_KEY'
                }],
                'logConfiguration': {'logDriver': 'json-file'}
            }
        ]
    )
    response = client.run_task(
        cluster='test_ecs_cluster',
        overrides={},
        taskDefinition='test_ecs_task',
        count=2,
        startedBy='moto'
    )
    len(response['tasks']).should.equal(2)
    response['tasks'][0]['taskArn'].should.contain(
        'arn:aws:ecs:us-east-1:012345678910:task/')
    response['tasks'][0]['clusterArn'].should.equal(
        'arn:aws:ecs:us-east-1:012345678910:cluster/test_ecs_cluster')
    response['tasks'][0]['taskDefinitionArn'].should.equal(
        'arn:aws:ecs:us-east-1:012345678910:task-definition/test_ecs_task:1')
    response['tasks'][0]['containerInstanceArn'].should.contain(
        'arn:aws:ecs:us-east-1:012345678910:container-instance/')
    response['tasks'][0]['overrides'].should.equal({})
    response['tasks'][0]['lastStatus'].should.equal("RUNNING")
    response['tasks'][0]['desiredStatus'].should.equal("RUNNING")
    response['tasks'][0]['startedBy'].should.equal("moto")
    response['tasks'][0]['stoppedReason'].should.equal("")


@mock_ec2
@mock_ecs
def test_start_task():
    client = boto3.client('ecs', region_name='us-east-1')
    ec2 = boto3.resource('ec2', region_name='us-east-1')

    test_cluster_name = 'test_ecs_cluster'

    _ = client.create_cluster(
        clusterName=test_cluster_name
    )

    test_instance = ec2.create_instances(
        ImageId="ami-1234abcd",
        MinCount=1,
        MaxCount=1,
    )[0]

    instance_id_document = json.dumps(
        ec2_utils.generate_instance_identity_document(test_instance)
    )

    response = client.register_container_instance(
        cluster=test_cluster_name,
        instanceIdentityDocument=instance_id_document
    )

    container_instances = client.list_container_instances(
        cluster=test_cluster_name)
    container_instance_id = container_instances[
        'containerInstanceArns'][0].split('/')[-1]

    _ = client.register_task_definition(
        family='test_ecs_task',
        containerDefinitions=[
            {
                'name': 'hello_world',
                'image': 'docker/hello-world:latest',
                'cpu': 1024,
                'memory': 400,
                'essential': True,
                'environment': [{
                    'name': 'AWS_ACCESS_KEY_ID',
                    'value': 'SOME_ACCESS_KEY'
                }],
                'logConfiguration': {'logDriver': 'json-file'}
            }
        ]
    )

    response = client.start_task(
        cluster='test_ecs_cluster',
        taskDefinition='test_ecs_task',
        overrides={},
        containerInstances=[container_instance_id],
        startedBy='moto'
    )

    len(response['tasks']).should.equal(1)
    response['tasks'][0]['taskArn'].should.contain(
        'arn:aws:ecs:us-east-1:012345678910:task/')
    response['tasks'][0]['clusterArn'].should.equal(
        'arn:aws:ecs:us-east-1:012345678910:cluster/test_ecs_cluster')
    response['tasks'][0]['taskDefinitionArn'].should.equal(
        'arn:aws:ecs:us-east-1:012345678910:task-definition/test_ecs_task:1')
    response['tasks'][0]['containerInstanceArn'].should.equal(
        'arn:aws:ecs:us-east-1:012345678910:container-instance/{0}'.format(container_instance_id))
    response['tasks'][0]['overrides'].should.equal({})
    response['tasks'][0]['lastStatus'].should.equal("RUNNING")
    response['tasks'][0]['desiredStatus'].should.equal("RUNNING")
    response['tasks'][0]['startedBy'].should.equal("moto")
    response['tasks'][0]['stoppedReason'].should.equal("")


@mock_ec2
@mock_ecs
def test_list_tasks():
    client = boto3.client('ecs', region_name='us-east-1')
    ec2 = boto3.resource('ec2', region_name='us-east-1')

    test_cluster_name = 'test_ecs_cluster'

    _ = client.create_cluster(
        clusterName=test_cluster_name
    )

    test_instance = ec2.create_instances(
        ImageId="ami-1234abcd",
        MinCount=1,
        MaxCount=1,
    )[0]

    instance_id_document = json.dumps(
        ec2_utils.generate_instance_identity_document(test_instance)
    )

    _ = client.register_container_instance(
        cluster=test_cluster_name,
        instanceIdentityDocument=instance_id_document
    )

    container_instances = client.list_container_instances(
        cluster=test_cluster_name)
    container_instance_id = container_instances[
        'containerInstanceArns'][0].split('/')[-1]

    _ = client.register_task_definition(
        family='test_ecs_task',
        containerDefinitions=[
            {
                'name': 'hello_world',
                'image': 'docker/hello-world:latest',
                'cpu': 1024,
                'memory': 400,
                'essential': True,
                'environment': [{
                    'name': 'AWS_ACCESS_KEY_ID',
                    'value': 'SOME_ACCESS_KEY'
                }],
                'logConfiguration': {'logDriver': 'json-file'}
            }
        ]
    )

    _ = client.start_task(
        cluster='test_ecs_cluster',
        taskDefinition='test_ecs_task',
        overrides={},
        containerInstances=[container_instance_id],
        startedBy='foo'
    )

    _ = client.start_task(
        cluster='test_ecs_cluster',
        taskDefinition='test_ecs_task',
        overrides={},
        containerInstances=[container_instance_id],
        startedBy='bar'
    )

    assert len(client.list_tasks()['taskArns']).should.equal(2)
    assert len(client.list_tasks(cluster='test_ecs_cluster')
               ['taskArns']).should.equal(2)
    assert len(client.list_tasks(startedBy='foo')['taskArns']).should.equal(1)


@mock_ec2
@mock_ecs
def test_describe_tasks():
    client = boto3.client('ecs', region_name='us-east-1')
    ec2 = boto3.resource('ec2', region_name='us-east-1')

    test_cluster_name = 'test_ecs_cluster'

    _ = client.create_cluster(
        clusterName=test_cluster_name
    )

    test_instance = ec2.create_instances(
        ImageId="ami-1234abcd",
        MinCount=1,
        MaxCount=1,
    )[0]

    instance_id_document = json.dumps(
        ec2_utils.generate_instance_identity_document(test_instance)
    )

    response = client.register_container_instance(
        cluster=test_cluster_name,
        instanceIdentityDocument=instance_id_document
    )

    _ = client.register_task_definition(
        family='test_ecs_task',
        containerDefinitions=[
            {
                'name': 'hello_world',
                'image': 'docker/hello-world:latest',
                'cpu': 1024,
                'memory': 400,
                'essential': True,
                'environment': [{
                    'name': 'AWS_ACCESS_KEY_ID',
                    'value': 'SOME_ACCESS_KEY'
                }],
                'logConfiguration': {'logDriver': 'json-file'}
            }
        ]
    )
    tasks_arns = [
        task['taskArn'] for task in client.run_task(
            cluster='test_ecs_cluster',
            overrides={},
            taskDefinition='test_ecs_task',
            count=2,
            startedBy='moto'
        )['tasks']
    ]
    response = client.describe_tasks(
        cluster='test_ecs_cluster',
        tasks=tasks_arns
    )

    len(response['tasks']).should.equal(2)
    set([response['tasks'][0]['taskArn'], response['tasks']
    [1]['taskArn']]).should.equal(set(tasks_arns))

    # Test we can pass task ids instead of ARNs
    response = client.describe_tasks(
        cluster='test_ecs_cluster',
        tasks=[tasks_arns[0].split("/")[-1]]
    )
    len(response['tasks']).should.equal(1)


@mock_ecs
def describe_task_definition():
    client = boto3.client('ecs', region_name='us-east-1')
    container_definition = {
        'name': 'hello_world',
        'image': 'docker/hello-world:latest',
        'cpu': 1024,
        'memory': 400,
        'essential': True,
        'environment': [{
            'name': 'AWS_ACCESS_KEY_ID',
            'value': 'SOME_ACCESS_KEY'
        }],
        'logConfiguration': {'logDriver': 'json-file'}
    }
    task_definition = client.register_task_definition(
        family='test_ecs_task',
        containerDefinitions=[container_definition]
    )
    family = task_definition['family']
    task = client.describe_task_definition(taskDefinition=family)
    task['containerDefinitions'][0].should.equal(container_definition)
    task['taskDefinitionArn'].should.equal(
        'arn:aws:ecs:us-east-1:012345678910:task-definition/test_ecs_task2:1')
    task['volumes'].should.equal([])


@mock_ec2
@mock_ecs
def test_stop_task():
    client = boto3.client('ecs', region_name='us-east-1')
    ec2 = boto3.resource('ec2', region_name='us-east-1')

    test_cluster_name = 'test_ecs_cluster'

    _ = client.create_cluster(
        clusterName=test_cluster_name
    )

    test_instance = ec2.create_instances(
        ImageId="ami-1234abcd",
        MinCount=1,
        MaxCount=1,
    )[0]

    instance_id_document = json.dumps(
        ec2_utils.generate_instance_identity_document(test_instance)
    )

    _ = client.register_container_instance(
        cluster=test_cluster_name,
        instanceIdentityDocument=instance_id_document
    )

    _ = client.register_task_definition(
        family='test_ecs_task',
        containerDefinitions=[
            {
                'name': 'hello_world',
                'image': 'docker/hello-world:latest',
                'cpu': 1024,
                'memory': 400,
                'essential': True,
                'environment': [{
                    'name': 'AWS_ACCESS_KEY_ID',
                    'value': 'SOME_ACCESS_KEY'
                }],
                'logConfiguration': {'logDriver': 'json-file'}
            }
        ]
    )
    run_response = client.run_task(
        cluster='test_ecs_cluster',
        overrides={},
        taskDefinition='test_ecs_task',
        count=1,
        startedBy='moto'
    )
    stop_response = client.stop_task(
        cluster='test_ecs_cluster',
        task=run_response['tasks'][0].get('taskArn'),
        reason='moto testing'
    )

    stop_response['task']['taskArn'].should.equal(
        run_response['tasks'][0].get('taskArn'))
    stop_response['task']['lastStatus'].should.equal('STOPPED')
    stop_response['task']['desiredStatus'].should.equal('STOPPED')
    stop_response['task']['stoppedReason'].should.equal('moto testing')


@mock_ec2
@mock_ecs
def test_resource_reservation_and_release():
    client = boto3.client('ecs', region_name='us-east-1')
    ec2 = boto3.resource('ec2', region_name='us-east-1')

    test_cluster_name = 'test_ecs_cluster'

    _ = client.create_cluster(
        clusterName=test_cluster_name
    )

    test_instance = ec2.create_instances(
        ImageId="ami-1234abcd",
        MinCount=1,
        MaxCount=1,
    )[0]

    instance_id_document = json.dumps(
        ec2_utils.generate_instance_identity_document(test_instance)
    )

    _ = client.register_container_instance(
        cluster=test_cluster_name,
        instanceIdentityDocument=instance_id_document
    )

    _ = client.register_task_definition(
        family='test_ecs_task',
        containerDefinitions=[
            {
                'name': 'hello_world',
                'image': 'docker/hello-world:latest',
                'cpu': 1024,
                'memory': 400,
                'essential': True,
                'environment': [{
                    'name': 'AWS_ACCESS_KEY_ID',
                    'value': 'SOME_ACCESS_KEY'
                }],
                'logConfiguration': {'logDriver': 'json-file'},
                'portMappings': [
                    {
                        'hostPort': 80,
                        'containerPort': 8080
                    }
                ]
            }
        ]
    )
    run_response = client.run_task(
        cluster='test_ecs_cluster',
        overrides={},
        taskDefinition='test_ecs_task',
        count=1,
        startedBy='moto'
    )
    container_instance_arn = run_response['tasks'][0].get('containerInstanceArn')
    container_instance_description = client.describe_container_instances(
        cluster='test_ecs_cluster',
        containerInstances=[container_instance_arn]
    )['containerInstances'][0]
    remaining_resources, registered_resources = _fetch_container_instance_resources(
        container_instance_description)
    remaining_resources['CPU'].should.equal(registered_resources['CPU'] - 1024)
    remaining_resources['MEMORY'].should.equal(registered_resources['MEMORY'] - 400)
    registered_resources['PORTS'].append('80')
    remaining_resources['PORTS'].should.equal(registered_resources['PORTS'])
    container_instance_description['runningTasksCount'].should.equal(1)
    client.stop_task(
        cluster='test_ecs_cluster',
        task=run_response['tasks'][0].get('taskArn'),
        reason='moto testing'
    )
    container_instance_description = client.describe_container_instances(
        cluster='test_ecs_cluster',
        containerInstances=[container_instance_arn]
    )['containerInstances'][0]
    remaining_resources, registered_resources = _fetch_container_instance_resources(
        container_instance_description)
    remaining_resources['CPU'].should.equal(registered_resources['CPU'])
    remaining_resources['MEMORY'].should.equal(registered_resources['MEMORY'])
    remaining_resources['PORTS'].should.equal(registered_resources['PORTS'])
    container_instance_description['runningTasksCount'].should.equal(0)

@mock_ec2
@mock_ecs
def test_resource_reservation_and_release_memory_reservation():
    client = boto3.client('ecs', region_name='us-east-1')
    ec2 = boto3.resource('ec2', region_name='us-east-1')

    test_cluster_name = 'test_ecs_cluster'

    _ = client.create_cluster(
        clusterName=test_cluster_name
    )

    test_instance = ec2.create_instances(
        ImageId="ami-1234abcd",
        MinCount=1,
        MaxCount=1,
    )[0]

    instance_id_document = json.dumps(
        ec2_utils.generate_instance_identity_document(test_instance)
    )

    _ = client.register_container_instance(
        cluster=test_cluster_name,
        instanceIdentityDocument=instance_id_document
    )

    _ = client.register_task_definition(
        family='test_ecs_task',
        containerDefinitions=[
            {
                'name': 'hello_world',
                'image': 'docker/hello-world:latest',
                'memoryReservation': 400,
                'essential': True,
                'environment': [{
                    'name': 'AWS_ACCESS_KEY_ID',
                    'value': 'SOME_ACCESS_KEY'
                }],
                'logConfiguration': {'logDriver': 'json-file'},
                'portMappings': [
                    {
                        'containerPort': 8080
                    }
                ]
            }
        ]
    )
    run_response = client.run_task(
        cluster='test_ecs_cluster',
        overrides={},
        taskDefinition='test_ecs_task',
        count=1,
        startedBy='moto'
    )
    container_instance_arn = run_response['tasks'][0].get('containerInstanceArn')
    container_instance_description = client.describe_container_instances(
        cluster='test_ecs_cluster',
        containerInstances=[container_instance_arn]
    )['containerInstances'][0]
    remaining_resources, registered_resources = _fetch_container_instance_resources(container_instance_description)
    remaining_resources['CPU'].should.equal(registered_resources['CPU'])
    remaining_resources['MEMORY'].should.equal(registered_resources['MEMORY'] - 400)
    remaining_resources['PORTS'].should.equal(registered_resources['PORTS'])
    container_instance_description['runningTasksCount'].should.equal(1)
    client.stop_task(
        cluster='test_ecs_cluster',
        task=run_response['tasks'][0].get('taskArn'),
        reason='moto testing'
    )
    container_instance_description = client.describe_container_instances(
        cluster='test_ecs_cluster',
        containerInstances=[container_instance_arn]
    )['containerInstances'][0]
    remaining_resources, registered_resources = _fetch_container_instance_resources(container_instance_description)
    remaining_resources['CPU'].should.equal(registered_resources['CPU'])
    remaining_resources['MEMORY'].should.equal(registered_resources['MEMORY'])
    remaining_resources['PORTS'].should.equal(registered_resources['PORTS'])
    container_instance_description['runningTasksCount'].should.equal(0)



@mock_ecs
@mock_cloudformation
def test_create_cluster_through_cloudformation():
    template = {
        "AWSTemplateFormatVersion": "2010-09-09",
        "Description": "ECS Cluster Test CloudFormation",
        "Resources": {
            "testCluster": {
                "Type": "AWS::ECS::Cluster",
                "Properties": {
                    "ClusterName": "testcluster"
                }
            }
        }
    }
    template_json = json.dumps(template)

    ecs_conn = boto3.client('ecs', region_name='us-west-1')
    resp = ecs_conn.list_clusters()
    len(resp['clusterArns']).should.equal(0)

    cfn_conn = boto3.client('cloudformation', region_name='us-west-1')
    cfn_conn.create_stack(
        StackName="test_stack",
        TemplateBody=template_json,
    )

    resp = ecs_conn.list_clusters()
    len(resp['clusterArns']).should.equal(1)


@mock_ecs
@mock_cloudformation
def test_create_cluster_through_cloudformation_no_name():
    # cloudformation should create a cluster name for you if you do not provide it
    # https://docs.aws.amazon.com/AWSCloudFormation/latest/UserGuide/aws-resource-ecs-cluster.html#cfn-ecs-cluster-clustername
    template = {
        "AWSTemplateFormatVersion": "2010-09-09",
        "Description": "ECS Cluster Test CloudFormation",
        "Resources": {
            "testCluster": {
                "Type": "AWS::ECS::Cluster",
            }
        }
    }
    template_json = json.dumps(template)
    cfn_conn = boto3.client('cloudformation', region_name='us-west-1')
    cfn_conn.create_stack(
        StackName="test_stack",
        TemplateBody=template_json,
    )

    ecs_conn = boto3.client('ecs', region_name='us-west-1')
    resp = ecs_conn.list_clusters()
    len(resp['clusterArns']).should.equal(1)


@mock_ecs
@mock_cloudformation
def test_update_cluster_name_through_cloudformation_should_trigger_a_replacement():
    template1 = {
        "AWSTemplateFormatVersion": "2010-09-09",
        "Description": "ECS Cluster Test CloudFormation",
        "Resources": {
            "testCluster": {
                "Type": "AWS::ECS::Cluster",
                "Properties": {
                    "ClusterName": "testcluster1"
                }
            }
        }
    }
    template2 = deepcopy(template1)
    template2['Resources']['testCluster'][
        'Properties']['ClusterName'] = 'testcluster2'
    template1_json = json.dumps(template1)
    cfn_conn = boto3.client('cloudformation', region_name='us-west-1')
    stack_resp = cfn_conn.create_stack(
        StackName="test_stack",
        TemplateBody=template1_json,
    )

    template2_json = json.dumps(template2)
    cfn_conn.update_stack(
        StackName=stack_resp['StackId'],
        TemplateBody=template2_json
    )
    ecs_conn = boto3.client('ecs', region_name='us-west-1')
    resp = ecs_conn.list_clusters()
    len(resp['clusterArns']).should.equal(1)
    resp['clusterArns'][0].endswith('testcluster2').should.be.true


@mock_ecs
@mock_cloudformation
def test_create_task_definition_through_cloudformation():
    template = {
        "AWSTemplateFormatVersion": "2010-09-09",
        "Description": "ECS Cluster Test CloudFormation",
        "Resources": {
            "testTaskDefinition": {
                "Type": "AWS::ECS::TaskDefinition",
                "Properties": {
                    "ContainerDefinitions": [
                        {
                            "Name": "ecs-sample",
                            "Image": "amazon/amazon-ecs-sample",
                            "Cpu": "200",
                            "Memory": "500",
                            "Essential": "true"
                        }
                    ],
                    "Volumes": [],
                }
            }
        }
    }
    template_json = json.dumps(template)
    cfn_conn = boto3.client('cloudformation', region_name='us-west-1')
    stack_name = 'test_stack'
    cfn_conn.create_stack(
        StackName=stack_name,
        TemplateBody=template_json,
    )

    ecs_conn = boto3.client('ecs', region_name='us-west-1')
    resp = ecs_conn.list_task_definitions()
    len(resp['taskDefinitionArns']).should.equal(1)
    task_definition_arn = resp['taskDefinitionArns'][0]

    task_definition_details = cfn_conn.describe_stack_resource(
        StackName=stack_name,LogicalResourceId='testTaskDefinition')['StackResourceDetail']
    task_definition_details['PhysicalResourceId'].should.equal(task_definition_arn)

@mock_ec2
@mock_ecs
def test_task_definitions_unable_to_be_placed():
    client = boto3.client('ecs', region_name='us-east-1')
    ec2 = boto3.resource('ec2', region_name='us-east-1')

    test_cluster_name = 'test_ecs_cluster'

    _ = client.create_cluster(
        clusterName=test_cluster_name
    )

    test_instance = ec2.create_instances(
        ImageId="ami-1234abcd",
        MinCount=1,
        MaxCount=1,
    )[0]

    instance_id_document = json.dumps(
        ec2_utils.generate_instance_identity_document(test_instance)
    )

    response = client.register_container_instance(
        cluster=test_cluster_name,
        instanceIdentityDocument=instance_id_document
    )

    _ = client.register_task_definition(
        family='test_ecs_task',
        containerDefinitions=[
            {
                'name': 'hello_world',
                'image': 'docker/hello-world:latest',
                'cpu': 5000,
                'memory': 40000,
                'essential': True,
                'environment': [{
                    'name': 'AWS_ACCESS_KEY_ID',
                    'value': 'SOME_ACCESS_KEY'
                }],
                'logConfiguration': {'logDriver': 'json-file'}
            }
        ]
    )
    response = client.run_task(
        cluster='test_ecs_cluster',
        overrides={},
        taskDefinition='test_ecs_task',
        count=2,
        startedBy='moto'
    )
    len(response['tasks']).should.equal(0)


@mock_ec2
@mock_ecs
def test_task_definitions_with_port_clash():
    client = boto3.client('ecs', region_name='us-east-1')
    ec2 = boto3.resource('ec2', region_name='us-east-1')

    test_cluster_name = 'test_ecs_cluster'

    _ = client.create_cluster(
        clusterName=test_cluster_name
    )

    test_instance = ec2.create_instances(
        ImageId="ami-1234abcd",
        MinCount=1,
        MaxCount=1,
    )[0]

    instance_id_document = json.dumps(
        ec2_utils.generate_instance_identity_document(test_instance)
    )

    response = client.register_container_instance(
        cluster=test_cluster_name,
        instanceIdentityDocument=instance_id_document
    )

    _ = client.register_task_definition(
        family='test_ecs_task',
        containerDefinitions=[
            {
                'name': 'hello_world',
                'image': 'docker/hello-world:latest',
                'cpu': 256,
                'memory': 512,
                'essential': True,
                'environment': [{
                    'name': 'AWS_ACCESS_KEY_ID',
                    'value': 'SOME_ACCESS_KEY'
                }],
                'logConfiguration': {'logDriver': 'json-file'},
                'portMappings': [
                    {
                        'hostPort': 80,
                        'containerPort': 8080
                    }
                ]
            }
        ]
    )
    response = client.run_task(
        cluster='test_ecs_cluster',
        overrides={},
        taskDefinition='test_ecs_task',
        count=2,
        startedBy='moto'
    )
    len(response['tasks']).should.equal(1)
    response['tasks'][0]['taskArn'].should.contain(
        'arn:aws:ecs:us-east-1:012345678910:task/')
    response['tasks'][0]['clusterArn'].should.equal(
        'arn:aws:ecs:us-east-1:012345678910:cluster/test_ecs_cluster')
    response['tasks'][0]['taskDefinitionArn'].should.equal(
        'arn:aws:ecs:us-east-1:012345678910:task-definition/test_ecs_task:1')
    response['tasks'][0]['containerInstanceArn'].should.contain(
        'arn:aws:ecs:us-east-1:012345678910:container-instance/')
    response['tasks'][0]['overrides'].should.equal({})
    response['tasks'][0]['lastStatus'].should.equal("RUNNING")
    response['tasks'][0]['desiredStatus'].should.equal("RUNNING")
    response['tasks'][0]['startedBy'].should.equal("moto")
    response['tasks'][0]['stoppedReason'].should.equal("")


@mock_ecs
@mock_cloudformation
def test_update_task_definition_family_through_cloudformation_should_trigger_a_replacement():
    template1 = {
        "AWSTemplateFormatVersion": "2010-09-09",
        "Description": "ECS Cluster Test CloudFormation",
        "Resources": {
            "testTaskDefinition": {
                "Type": "AWS::ECS::TaskDefinition",
                "Properties": {
                    "Family": "testTaskDefinition1",
                    "ContainerDefinitions": [
                        {
                            "Name": "ecs-sample",
                            "Image": "amazon/amazon-ecs-sample",
                            "Cpu": "200",
                            "Memory": "500",
                            "Essential": "true"
                        }
                    ],
                    "Volumes": [],
                }
            }
        }
    }
    template1_json = json.dumps(template1)
    cfn_conn = boto3.client('cloudformation', region_name='us-west-1')
    cfn_conn.create_stack(
        StackName="test_stack",
        TemplateBody=template1_json,
    )

    template2 = deepcopy(template1)
    template2['Resources']['testTaskDefinition'][
        'Properties']['Family'] = 'testTaskDefinition2'
    template2_json = json.dumps(template2)
    cfn_conn.update_stack(
        StackName="test_stack",
        TemplateBody=template2_json,
    )

    ecs_conn = boto3.client('ecs', region_name='us-west-1')
    resp = ecs_conn.list_task_definitions(familyPrefix='testTaskDefinition')
    len(resp['taskDefinitionArns']).should.equal(1)
    resp['taskDefinitionArns'][0].endswith(
        'testTaskDefinition2:1').should.be.true


@mock_ecs
@mock_cloudformation
def test_create_service_through_cloudformation():
    template = {
        "AWSTemplateFormatVersion": "2010-09-09",
        "Description": "ECS Cluster Test CloudFormation",
        "Resources": {
            "testCluster": {
                "Type": "AWS::ECS::Cluster",
                "Properties": {
                    "ClusterName": "testcluster"
                }
            },
            "testTaskDefinition": {
                "Type": "AWS::ECS::TaskDefinition",
                "Properties": {
                    "ContainerDefinitions": [
                        {
                            "Name": "ecs-sample",
                            "Image": "amazon/amazon-ecs-sample",
                            "Cpu": "200",
                            "Memory": "500",
                            "Essential": "true"
                        }
                    ],
                    "Volumes": [],
                }
            },
            "testService": {
                "Type": "AWS::ECS::Service",
                "Properties": {
                    "Cluster": {"Ref": "testCluster"},
                    "DesiredCount": 10,
                    "TaskDefinition": {"Ref": "testTaskDefinition"},
                }
            }
        }
    }
    template_json = json.dumps(template)
    cfn_conn = boto3.client('cloudformation', region_name='us-west-1')
    cfn_conn.create_stack(
        StackName="test_stack",
        TemplateBody=template_json,
    )

    ecs_conn = boto3.client('ecs', region_name='us-west-1')
    resp = ecs_conn.list_services(cluster='testcluster')
    len(resp['serviceArns']).should.equal(1)


@mock_ecs
@mock_cloudformation
def test_update_service_through_cloudformation_should_trigger_replacement():
    template1 = {
        "AWSTemplateFormatVersion": "2010-09-09",
        "Description": "ECS Cluster Test CloudFormation",
        "Resources": {
            "testCluster": {
                "Type": "AWS::ECS::Cluster",
                "Properties": {
                    "ClusterName": "testcluster"
                }
            },
            "testTaskDefinition": {
                "Type": "AWS::ECS::TaskDefinition",
                "Properties": {
                    "ContainerDefinitions": [
                        {
                            "Name": "ecs-sample",
                            "Image": "amazon/amazon-ecs-sample",
                            "Cpu": "200",
                            "Memory": "500",
                            "Essential": "true"
                        }
                    ],
                    "Volumes": [],
                }
            },
            "testService": {
                "Type": "AWS::ECS::Service",
                "Properties": {
                    "Cluster": {"Ref": "testCluster"},
                    "TaskDefinition": {"Ref": "testTaskDefinition"},
                    "DesiredCount": 10,
                }
            }
        }
    }
    template_json1 = json.dumps(template1)
    cfn_conn = boto3.client('cloudformation', region_name='us-west-1')
    cfn_conn.create_stack(
        StackName="test_stack",
        TemplateBody=template_json1,
    )
    template2 = deepcopy(template1)
    template2['Resources']['testService']['Properties']['DesiredCount'] = 5
    template2_json = json.dumps(template2)
    cfn_conn.update_stack(
        StackName="test_stack",
        TemplateBody=template2_json,
    )

    ecs_conn = boto3.client('ecs', region_name='us-west-1')
    resp = ecs_conn.list_services(cluster='testcluster')
    len(resp['serviceArns']).should.equal(1)


@mock_ec2
@mock_ecs
def test_attributes():
    # Combined put, list delete attributes into the same test due to the amount of setup
    ecs_client = boto3.client('ecs', region_name='us-east-1')
    ec2 = boto3.resource('ec2', region_name='us-east-1')

    test_cluster_name = 'test_ecs_cluster'

    _ = ecs_client.create_cluster(
        clusterName=test_cluster_name
    )

    instances = []
    test_instance = ec2.create_instances(
        ImageId="ami-1234abcd",
        MinCount=1,
        MaxCount=1,
    )[0]
    instances.append(test_instance)

    instance_id_document = json.dumps(
        ec2_utils.generate_instance_identity_document(test_instance)
    )

    response = ecs_client.register_container_instance(
        cluster=test_cluster_name,
        instanceIdentityDocument=instance_id_document
    )

    response['containerInstance'][
        'ec2InstanceId'].should.equal(test_instance.id)
    full_arn1 = response['containerInstance']['containerInstanceArn']

    test_instance = ec2.create_instances(
        ImageId="ami-1234abcd",
        MinCount=1,
        MaxCount=1,
    )[0]
    instances.append(test_instance)

    instance_id_document = json.dumps(
        ec2_utils.generate_instance_identity_document(test_instance)
    )

    response = ecs_client.register_container_instance(
        cluster=test_cluster_name,
        instanceIdentityDocument=instance_id_document
    )

    response['containerInstance'][
        'ec2InstanceId'].should.equal(test_instance.id)
    full_arn2 = response['containerInstance']['containerInstanceArn']
    partial_arn2 = full_arn2.rsplit('/', 1)[-1]

    full_arn2.should_not.equal(full_arn1)  # uuid1 isnt unique enough when the pc is fast ;-)

    # Ok set instance 1 with 1 attribute, instance 2 with another, and all of them with a 3rd.
    ecs_client.put_attributes(
        cluster=test_cluster_name,
        attributes=[
            {'name': 'env', 'value': 'prod'},
            {'name': 'attr1', 'value': 'instance1', 'targetId': full_arn1},
            {'name': 'attr1', 'value': 'instance2', 'targetId': partial_arn2,
             'targetType': 'container-instance'}
        ]
    )

    resp = ecs_client.list_attributes(
        cluster=test_cluster_name,
        targetType='container-instance'
    )
    attrs = resp['attributes']

    NUM_CUSTOM_ATTRIBUTES = 4  # 2 specific to individual machines and 1 global, going to both machines (2 + 1*2)
    NUM_DEFAULT_ATTRIBUTES = 4
    len(attrs).should.equal(NUM_CUSTOM_ATTRIBUTES + (NUM_DEFAULT_ATTRIBUTES * len(instances)))

    # Tests that the attrs have been set properly
    len(list(filter(lambda item: item['name'] == 'env', attrs))).should.equal(2)
    len(list(
        filter(lambda item: item['name'] == 'attr1' and item['value'] == 'instance1', attrs))).should.equal(1)

    ecs_client.delete_attributes(
        cluster=test_cluster_name,
        attributes=[
            {'name': 'attr1', 'value': 'instance2', 'targetId': partial_arn2,
             'targetType': 'container-instance'}
        ]
    )
    NUM_CUSTOM_ATTRIBUTES -= 1

    resp = ecs_client.list_attributes(
        cluster=test_cluster_name,
        targetType='container-instance'
    )
    attrs = resp['attributes']
    len(attrs).should.equal(NUM_CUSTOM_ATTRIBUTES + (NUM_DEFAULT_ATTRIBUTES * len(instances)))


@mock_ecs
def test_poll_endpoint():
    # Combined put, list delete attributes into the same test due to the amount of setup
    ecs_client = boto3.client('ecs', region_name='us-east-1')

    # Just a placeholder until someone actually wants useless data, just testing it doesnt raise an exception
    resp = ecs_client.discover_poll_endpoint(cluster='blah', containerInstance='blah')
    resp.should.contain('endpoint')
    resp.should.contain('telemetryEndpoint')


@mock_ecs
def test_list_task_definition_families():
    client = boto3.client('ecs', region_name='us-east-1')
    client.register_task_definition(
        family='test_ecs_task',
        containerDefinitions=[
            {
                'name': 'hello_world',
                'image': 'docker/hello-world:latest',
                'cpu': 1024,
                'memory': 400,
                'essential': True,
                'environment': [{
                    'name': 'AWS_ACCESS_KEY_ID',
                    'value': 'SOME_ACCESS_KEY'
                }],
                'logConfiguration': {'logDriver': 'json-file'}
            }
        ]
    )
    client.register_task_definition(
        family='alt_test_ecs_task',
        containerDefinitions=[
            {
                'name': 'hello_world',
                'image': 'docker/hello-world:latest',
                'cpu': 1024,
                'memory': 400,
                'essential': True,
                'environment': [{
                    'name': 'AWS_ACCESS_KEY_ID',
                    'value': 'SOME_ACCESS_KEY'
                }],
                'logConfiguration': {'logDriver': 'json-file'}
            }
        ]
    )

    resp1 = client.list_task_definition_families()
    resp2 = client.list_task_definition_families(familyPrefix='alt')

    len(resp1['families']).should.equal(2)
    len(resp2['families']).should.equal(1)


@mock_ec2
@mock_ecs
def test_default_container_instance_attributes():
    ecs_client = boto3.client('ecs', region_name='us-east-1')
    ec2 = boto3.resource('ec2', region_name='us-east-1')

    test_cluster_name = 'test_ecs_cluster'

    # Create cluster and EC2 instance
    _ = ecs_client.create_cluster(
        clusterName=test_cluster_name
    )

    test_instance = ec2.create_instances(
        ImageId="ami-1234abcd",
        MinCount=1,
        MaxCount=1,
    )[0]

    instance_id_document = json.dumps(
        ec2_utils.generate_instance_identity_document(test_instance)
    )

    # Register container instance
    response = ecs_client.register_container_instance(
        cluster=test_cluster_name,
        instanceIdentityDocument=instance_id_document
    )

    response['containerInstance'][
        'ec2InstanceId'].should.equal(test_instance.id)
    full_arn = response['containerInstance']['containerInstanceArn']
    container_instance_id = full_arn.rsplit('/', 1)[-1]

    default_attributes = response['containerInstance']['attributes']
    assert len(default_attributes) == 4
    expected_result = [
        {'name': 'ecs.availability-zone', 'value': test_instance.placement['AvailabilityZone']},
        {'name': 'ecs.ami-id', 'value': test_instance.image_id},
        {'name': 'ecs.instance-type', 'value': test_instance.instance_type},
        {'name': 'ecs.os-type', 'value': test_instance.platform or 'linux'}
    ]
    assert sorted(default_attributes, key=lambda item: item['name']) == sorted(expected_result,
                                                                               key=lambda item: item['name'])


@mock_ec2
@mock_ecs
def test_describe_container_instances_with_attributes():
    ecs_client = boto3.client('ecs', region_name='us-east-1')
    ec2 = boto3.resource('ec2', region_name='us-east-1')

    test_cluster_name = 'test_ecs_cluster'

    # Create cluster and EC2 instance
    _ = ecs_client.create_cluster(
        clusterName=test_cluster_name
    )

    test_instance = ec2.create_instances(
        ImageId="ami-1234abcd",
        MinCount=1,
        MaxCount=1,
    )[0]

    instance_id_document = json.dumps(
        ec2_utils.generate_instance_identity_document(test_instance)
    )

    # Register container instance
    response = ecs_client.register_container_instance(
        cluster=test_cluster_name,
        instanceIdentityDocument=instance_id_document
    )

    response['containerInstance'][
        'ec2InstanceId'].should.equal(test_instance.id)
    full_arn = response['containerInstance']['containerInstanceArn']
    container_instance_id = full_arn.rsplit('/', 1)[-1]
    default_attributes = response['containerInstance']['attributes']

    # Set attributes on container instance, one without a value
    attributes = [
        {'name': 'env', 'value': 'prod'},
        {'name': 'attr1', 'value': 'instance1', 'targetId': container_instance_id,
         'targetType': 'container-instance'},
        {'name': 'attr_without_value'}
    ]
    ecs_client.put_attributes(
        cluster=test_cluster_name,
        attributes=attributes
    )

    # Describe container instance, should have attributes previously set
    described_instance = ecs_client.describe_container_instances(cluster=test_cluster_name,
                                                                 containerInstances=[container_instance_id])

    assert len(described_instance['containerInstances']) == 1
    assert isinstance(described_instance['containerInstances'][0]['attributes'], list)

    # Remove additional info passed to put_attributes
    cleaned_attributes = []
    for attribute in attributes:
        attribute.pop('targetId', None)
        attribute.pop('targetType', None)
        cleaned_attributes.append(attribute)
    described_attributes = sorted(described_instance['containerInstances'][0]['attributes'],
                                  key=lambda item: item['name'])
    expected_attributes = sorted(default_attributes + cleaned_attributes, key=lambda item: item['name'])
    assert described_attributes == expected_attributes


def _fetch_container_instance_resources(container_instance_description):
    remaining_resources = {}
    registered_resources = {}
    remaining_resources_list = container_instance_description['remainingResources']
    registered_resources_list = container_instance_description['registeredResources']
    remaining_resources['CPU'] = [x['integerValue'] for x in remaining_resources_list if x['name'] == 'CPU'][
        0]
    remaining_resources['MEMORY'] = \
    [x['integerValue'] for x in remaining_resources_list if x['name'] == 'MEMORY'][0]
    remaining_resources['PORTS'] = \
    [x['stringSetValue'] for x in remaining_resources_list if x['name'] == 'PORTS'][0]
    registered_resources['CPU'] = \
    [x['integerValue'] for x in registered_resources_list if x['name'] == 'CPU'][0]
    registered_resources['MEMORY'] = \
    [x['integerValue'] for x in registered_resources_list if x['name'] == 'MEMORY'][0]
    registered_resources['PORTS'] = \
    [x['stringSetValue'] for x in registered_resources_list if x['name'] == 'PORTS'][0]
    return remaining_resources, registered_resources


@mock_ecs
def test_create_service_load_balancing():
    client = boto3.client('ecs', region_name='us-east-1')
    client.create_cluster(
        clusterName='test_ecs_cluster'
    )
    client.register_task_definition(
        family='test_ecs_task',
        containerDefinitions=[
            {
                'name': 'hello_world',
                'image': 'docker/hello-world:latest',
                'cpu': 1024,
                'memory': 400,
                'essential': True,
                'environment': [{
                    'name': 'AWS_ACCESS_KEY_ID',
                    'value': 'SOME_ACCESS_KEY'
                }],
                'logConfiguration': {'logDriver': 'json-file'}
            }
        ]
    )
    response = client.create_service(
        cluster='test_ecs_cluster',
        serviceName='test_ecs_service',
        taskDefinition='test_ecs_task',
        desiredCount=2,
        loadBalancers=[
            {
                'targetGroupArn': 'test_target_group_arn',
                'loadBalancerName': 'test_load_balancer_name',
                'containerName': 'test_container_name',
                'containerPort': 123
            }
        ]
    )
    response['service']['clusterArn'].should.equal(
        'arn:aws:ecs:us-east-1:012345678910:cluster/test_ecs_cluster')
    response['service']['desiredCount'].should.equal(2)
    len(response['service']['events']).should.equal(0)
    len(response['service']['loadBalancers']).should.equal(1)
    response['service']['loadBalancers'][0]['targetGroupArn'].should.equal(
        'test_target_group_arn')
    response['service']['loadBalancers'][0]['loadBalancerName'].should.equal(
        'test_load_balancer_name')
    response['service']['loadBalancers'][0]['containerName'].should.equal(
        'test_container_name')
    response['service']['loadBalancers'][0]['containerPort'].should.equal(123)
    response['service']['pendingCount'].should.equal(0)
    response['service']['runningCount'].should.equal(0)
    response['service']['serviceArn'].should.equal(
        'arn:aws:ecs:us-east-1:012345678910:service/test_ecs_service')
    response['service']['serviceName'].should.equal('test_ecs_service')
    response['service']['status'].should.equal('ACTIVE')
    response['service']['taskDefinition'].should.equal(
        'arn:aws:ecs:us-east-1:012345678910:task-definition/test_ecs_task:1')
=======
from __future__ import unicode_literals

from copy import deepcopy

from botocore.exceptions import ClientError
import boto3
import sure  # noqa
import json
from moto.ec2 import utils as ec2_utils
from uuid import UUID

from moto import mock_cloudformation, mock_elbv2
from moto import mock_ecs
from moto import mock_ec2
from nose.tools import assert_raises


@mock_ecs
def test_create_cluster():
    client = boto3.client('ecs', region_name='us-east-1')
    response = client.create_cluster(
        clusterName='test_ecs_cluster'
    )
    response['cluster']['clusterName'].should.equal('test_ecs_cluster')
    response['cluster']['clusterArn'].should.equal(
        'arn:aws:ecs:us-east-1:012345678910:cluster/test_ecs_cluster')
    response['cluster']['status'].should.equal('ACTIVE')
    response['cluster']['registeredContainerInstancesCount'].should.equal(0)
    response['cluster']['runningTasksCount'].should.equal(0)
    response['cluster']['pendingTasksCount'].should.equal(0)
    response['cluster']['activeServicesCount'].should.equal(0)


@mock_ecs
def test_list_clusters():
    client = boto3.client('ecs', region_name='us-east-1')
    _ = client.create_cluster(
        clusterName='test_cluster0'
    )
    _ = client.create_cluster(
        clusterName='test_cluster1'
    )
    response = client.list_clusters()
    response['clusterArns'].should.contain(
        'arn:aws:ecs:us-east-1:012345678910:cluster/test_cluster0')
    response['clusterArns'].should.contain(
        'arn:aws:ecs:us-east-1:012345678910:cluster/test_cluster1')


@mock_ecs
def test_delete_cluster():
    client = boto3.client('ecs', region_name='us-east-1')
    _ = client.create_cluster(
        clusterName='test_ecs_cluster'
    )
    response = client.delete_cluster(cluster='test_ecs_cluster')
    response['cluster']['clusterName'].should.equal('test_ecs_cluster')
    response['cluster']['clusterArn'].should.equal(
        'arn:aws:ecs:us-east-1:012345678910:cluster/test_ecs_cluster')
    response['cluster']['status'].should.equal('ACTIVE')
    response['cluster']['registeredContainerInstancesCount'].should.equal(0)
    response['cluster']['runningTasksCount'].should.equal(0)
    response['cluster']['pendingTasksCount'].should.equal(0)
    response['cluster']['activeServicesCount'].should.equal(0)

    response = client.list_clusters()
    len(response['clusterArns']).should.equal(0)


@mock_ecs
def test_register_task_definition():
    client = boto3.client('ecs', region_name='us-east-1')
    response = client.register_task_definition(
        family='test_ecs_task',
        containerDefinitions=[
            {
                'name': 'hello_world',
                'image': 'docker/hello-world:latest',
                'cpu': 1024,
                'memory': 400,
                'essential': True,
                'environment': [{
                    'name': 'AWS_ACCESS_KEY_ID',
                    'value': 'SOME_ACCESS_KEY'
                }],
                'logConfiguration': {'logDriver': 'json-file'}
            }
        ]
    )
    type(response['taskDefinition']).should.be(dict)
    response['taskDefinition']['revision'].should.equal(1)
    response['taskDefinition']['taskDefinitionArn'].should.equal(
        'arn:aws:ecs:us-east-1:012345678910:task-definition/test_ecs_task:1')
    response['taskDefinition']['containerDefinitions'][
        0]['name'].should.equal('hello_world')
    response['taskDefinition']['containerDefinitions'][0][
        'image'].should.equal('docker/hello-world:latest')
    response['taskDefinition']['containerDefinitions'][
        0]['cpu'].should.equal(1024)
    response['taskDefinition']['containerDefinitions'][
        0]['memory'].should.equal(400)
    response['taskDefinition']['containerDefinitions'][
        0]['essential'].should.equal(True)
    response['taskDefinition']['containerDefinitions'][0][
        'environment'][0]['name'].should.equal('AWS_ACCESS_KEY_ID')
    response['taskDefinition']['containerDefinitions'][0][
        'environment'][0]['value'].should.equal('SOME_ACCESS_KEY')
    response['taskDefinition']['containerDefinitions'][0][
        'logConfiguration']['logDriver'].should.equal('json-file')


@mock_ecs
def test_list_task_definitions():
    client = boto3.client('ecs', region_name='us-east-1')
    _ = client.register_task_definition(
        family='test_ecs_task',
        containerDefinitions=[
            {
                'name': 'hello_world',
                'image': 'docker/hello-world:latest',
                'cpu': 1024,
                'memory': 400,
                'essential': True,
                'environment': [{
                    'name': 'AWS_ACCESS_KEY_ID',
                    'value': 'SOME_ACCESS_KEY'
                }],
                'logConfiguration': {'logDriver': 'json-file'}
            }
        ]
    )
    _ = client.register_task_definition(
        family='test_ecs_task',
        containerDefinitions=[
            {
                'name': 'hello_world2',
                'image': 'docker/hello-world2:latest',
                'cpu': 1024,
                'memory': 400,
                'essential': True,
                'environment': [{
                    'name': 'AWS_ACCESS_KEY_ID',
                    'value': 'SOME_ACCESS_KEY2'
                }],
                'logConfiguration': {'logDriver': 'json-file'}
            }
        ]
    )
    response = client.list_task_definitions()
    len(response['taskDefinitionArns']).should.equal(2)
    response['taskDefinitionArns'][0].should.equal(
        'arn:aws:ecs:us-east-1:012345678910:task-definition/test_ecs_task:1')
    response['taskDefinitionArns'][1].should.equal(
        'arn:aws:ecs:us-east-1:012345678910:task-definition/test_ecs_task:2')


@mock_ecs
def test_describe_task_definition():
    client = boto3.client('ecs', region_name='us-east-1')
    _ = client.register_task_definition(
        family='test_ecs_task',
        containerDefinitions=[
            {
                'name': 'hello_world',
                'image': 'docker/hello-world:latest',
                'cpu': 1024,
                'memory': 400,
                'essential': True,
                'environment': [{
                    'name': 'AWS_ACCESS_KEY_ID',
                    'value': 'SOME_ACCESS_KEY'
                }],
                'logConfiguration': {'logDriver': 'json-file'}
            }
        ]
    )
    _ = client.register_task_definition(
        family='test_ecs_task',
        containerDefinitions=[
            {
                'name': 'hello_world2',
                'image': 'docker/hello-world2:latest',
                'cpu': 1024,
                'memory': 400,
                'essential': True,
                'environment': [{
                    'name': 'AWS_ACCESS_KEY_ID',
                    'value': 'SOME_ACCESS_KEY2'
                }],
                'logConfiguration': {'logDriver': 'json-file'}
            }
        ]
    )
    _ = client.register_task_definition(
        family='test_ecs_task',
        containerDefinitions=[
            {
                'name': 'hello_world3',
                'image': 'docker/hello-world3:latest',
                'cpu': 1024,
                'memory': 400,
                'essential': True,
                'environment': [{
                    'name': 'AWS_ACCESS_KEY_ID',
                    'value': 'SOME_ACCESS_KEY3'
                }],
                'logConfiguration': {'logDriver': 'json-file'}
            }
        ]
    )
    response = client.describe_task_definition(taskDefinition='test_ecs_task')
    response['taskDefinition']['taskDefinitionArn'].should.equal(
        'arn:aws:ecs:us-east-1:012345678910:task-definition/test_ecs_task:3')

    response = client.describe_task_definition(
        taskDefinition='test_ecs_task:2')
    response['taskDefinition']['taskDefinitionArn'].should.equal(
        'arn:aws:ecs:us-east-1:012345678910:task-definition/test_ecs_task:2')


@mock_ecs
def test_deregister_task_definition():
    client = boto3.client('ecs', region_name='us-east-1')
    _ = client.register_task_definition(
        family='test_ecs_task',
        containerDefinitions=[
            {
                'name': 'hello_world',
                'image': 'docker/hello-world:latest',
                'cpu': 1024,
                'memory': 400,
                'essential': True,
                'environment': [{
                    'name': 'AWS_ACCESS_KEY_ID',
                    'value': 'SOME_ACCESS_KEY'
                }],
                'logConfiguration': {'logDriver': 'json-file'}
            }
        ]
    )
    response = client.deregister_task_definition(
        taskDefinition='test_ecs_task:1'
    )
    type(response['taskDefinition']).should.be(dict)
    response['taskDefinition']['taskDefinitionArn'].should.equal(
        'arn:aws:ecs:us-east-1:012345678910:task-definition/test_ecs_task:1')
    response['taskDefinition']['containerDefinitions'][
        0]['name'].should.equal('hello_world')
    response['taskDefinition']['containerDefinitions'][0][
        'image'].should.equal('docker/hello-world:latest')
    response['taskDefinition']['containerDefinitions'][
        0]['cpu'].should.equal(1024)
    response['taskDefinition']['containerDefinitions'][
        0]['memory'].should.equal(400)
    response['taskDefinition']['containerDefinitions'][
        0]['essential'].should.equal(True)
    response['taskDefinition']['containerDefinitions'][0][
        'environment'][0]['name'].should.equal('AWS_ACCESS_KEY_ID')
    response['taskDefinition']['containerDefinitions'][0][
        'environment'][0]['value'].should.equal('SOME_ACCESS_KEY')
    response['taskDefinition']['containerDefinitions'][0][
        'logConfiguration']['logDriver'].should.equal('json-file')


@mock_ecs
def test_create_service():
    client = boto3.client('ecs', region_name='us-east-1')
    _ = client.create_cluster(
        clusterName='test_ecs_cluster'
    )
    _ = client.register_task_definition(
        family='test_ecs_task',
        containerDefinitions=[
            {
                'name': 'hello_world',
                'image': 'docker/hello-world:latest',
                'cpu': 1024,
                'memory': 400,
                'essential': True,
                'environment': [{
                    'name': 'AWS_ACCESS_KEY_ID',
                    'value': 'SOME_ACCESS_KEY'
                }],
                'logConfiguration': {'logDriver': 'json-file'}
            }
        ]
    )
    response = client.create_service(
        cluster='test_ecs_cluster',
        serviceName='test_ecs_service',
        taskDefinition='test_ecs_task',
        desiredCount=2
    )
    response['service']['clusterArn'].should.equal(
        'arn:aws:ecs:us-east-1:012345678910:cluster/test_ecs_cluster')
    response['service']['desiredCount'].should.equal(2)
    len(response['service']['events']).should.equal(0)
    len(response['service']['loadBalancers']).should.equal(0)
    response['service']['pendingCount'].should.equal(0)
    response['service']['runningCount'].should.equal(0)
    response['service']['serviceArn'].should.equal(
        'arn:aws:ecs:us-east-1:012345678910:service/test_ecs_service')
    response['service']['serviceName'].should.equal('test_ecs_service')
    response['service']['status'].should.equal('ACTIVE')
    response['service']['taskDefinition'].should.equal(
        'arn:aws:ecs:us-east-1:012345678910:task-definition/test_ecs_task:1')
    response['service']['schedulingStrategy'].should.equal('REPLICA')

@mock_ecs
def test_create_service_scheduling_strategy():
    client = boto3.client('ecs', region_name='us-east-1')
    _ = client.create_cluster(
        clusterName='test_ecs_cluster'
    )
    _ = client.register_task_definition(
        family='test_ecs_task',
        containerDefinitions=[
            {
                'name': 'hello_world',
                'image': 'docker/hello-world:latest',
                'cpu': 1024,
                'memory': 400,
                'essential': True,
                'environment': [{
                    'name': 'AWS_ACCESS_KEY_ID',
                    'value': 'SOME_ACCESS_KEY'
                }],
                'logConfiguration': {'logDriver': 'json-file'}
            }
        ]
    )
    response = client.create_service(
        cluster='test_ecs_cluster',
        serviceName='test_ecs_service',
        taskDefinition='test_ecs_task',
        desiredCount=2,
        schedulingStrategy='DAEMON',
    )
    response['service']['clusterArn'].should.equal(
        'arn:aws:ecs:us-east-1:012345678910:cluster/test_ecs_cluster')
    response['service']['desiredCount'].should.equal(2)
    len(response['service']['events']).should.equal(0)
    len(response['service']['loadBalancers']).should.equal(0)
    response['service']['pendingCount'].should.equal(0)
    response['service']['runningCount'].should.equal(0)
    response['service']['serviceArn'].should.equal(
        'arn:aws:ecs:us-east-1:012345678910:service/test_ecs_service')
    response['service']['serviceName'].should.equal('test_ecs_service')
    response['service']['status'].should.equal('ACTIVE')
    response['service']['taskDefinition'].should.equal(
        'arn:aws:ecs:us-east-1:012345678910:task-definition/test_ecs_task:1')
    response['service']['schedulingStrategy'].should.equal('DAEMON')


@mock_ecs
def test_list_services():
    client = boto3.client('ecs', region_name='us-east-1')
    _ = client.create_cluster(
        clusterName='test_ecs_cluster'
    )
    _ = client.register_task_definition(
        family='test_ecs_task',
        containerDefinitions=[
            {
                'name': 'hello_world',
                'image': 'docker/hello-world:latest',
                'cpu': 1024,
                'memory': 400,
                'essential': True,
                'environment': [{
                    'name': 'AWS_ACCESS_KEY_ID',
                    'value': 'SOME_ACCESS_KEY'
                }],
                'logConfiguration': {'logDriver': 'json-file'}
            }
        ]
    )
    _ = client.create_service(
        cluster='test_ecs_cluster',
        serviceName='test_ecs_service1',
        taskDefinition='test_ecs_task',
        desiredCount=2
    )
    _ = client.create_service(
        cluster='test_ecs_cluster',
        serviceName='test_ecs_service2',
        taskDefinition='test_ecs_task',
        desiredCount=2
    )
    response = client.list_services(
        cluster='test_ecs_cluster'
    )
    len(response['serviceArns']).should.equal(2)
    response['serviceArns'][0].should.equal(
        'arn:aws:ecs:us-east-1:012345678910:service/test_ecs_service1')
    response['serviceArns'][1].should.equal(
        'arn:aws:ecs:us-east-1:012345678910:service/test_ecs_service2')


@mock_ecs
def test_describe_services():
    client = boto3.client('ecs', region_name='us-east-1')
    _ = client.create_cluster(
        clusterName='test_ecs_cluster'
    )
    _ = client.register_task_definition(
        family='test_ecs_task',
        containerDefinitions=[
            {
                'name': 'hello_world',
                'image': 'docker/hello-world:latest',
                'cpu': 1024,
                'memory': 400,
                'essential': True,
                'environment': [{
                    'name': 'AWS_ACCESS_KEY_ID',
                    'value': 'SOME_ACCESS_KEY'
                }],
                'logConfiguration': {'logDriver': 'json-file'}
            }
        ]
    )
    _ = client.create_service(
        cluster='test_ecs_cluster',
        serviceName='test_ecs_service1',
        taskDefinition='test_ecs_task',
        desiredCount=2
    )
    _ = client.create_service(
        cluster='test_ecs_cluster',
        serviceName='test_ecs_service2',
        taskDefinition='test_ecs_task',
        desiredCount=2
    )
    _ = client.create_service(
        cluster='test_ecs_cluster',
        serviceName='test_ecs_service3',
        taskDefinition='test_ecs_task',
        desiredCount=2
    )
    response = client.describe_services(
        cluster='test_ecs_cluster',
        services=['test_ecs_service1',
                  'arn:aws:ecs:us-east-1:012345678910:service/test_ecs_service2']
    )
    len(response['services']).should.equal(2)
    response['services'][0]['serviceArn'].should.equal(
        'arn:aws:ecs:us-east-1:012345678910:service/test_ecs_service1')
    response['services'][0]['serviceName'].should.equal('test_ecs_service1')
    response['services'][1]['serviceArn'].should.equal(
        'arn:aws:ecs:us-east-1:012345678910:service/test_ecs_service2')
    response['services'][1]['serviceName'].should.equal('test_ecs_service2')

    response['services'][0]['deployments'][0]['desiredCount'].should.equal(2)
    response['services'][0]['deployments'][0]['pendingCount'].should.equal(2)
    response['services'][0]['deployments'][0]['runningCount'].should.equal(0)
    response['services'][0]['deployments'][0]['status'].should.equal('PRIMARY')


@mock_ecs
def test_describe_services_scheduling_strategy():
    client = boto3.client('ecs', region_name='us-east-1')
    _ = client.create_cluster(
        clusterName='test_ecs_cluster'
    )
    _ = client.register_task_definition(
        family='test_ecs_task',
        containerDefinitions=[
            {
                'name': 'hello_world',
                'image': 'docker/hello-world:latest',
                'cpu': 1024,
                'memory': 400,
                'essential': True,
                'environment': [{
                    'name': 'AWS_ACCESS_KEY_ID',
                    'value': 'SOME_ACCESS_KEY'
                }],
                'logConfiguration': {'logDriver': 'json-file'}
            }
        ]
    )
    _ = client.create_service(
        cluster='test_ecs_cluster',
        serviceName='test_ecs_service1',
        taskDefinition='test_ecs_task',
        desiredCount=2
    )
    _ = client.create_service(
        cluster='test_ecs_cluster',
        serviceName='test_ecs_service2',
        taskDefinition='test_ecs_task',
        desiredCount=2,
        schedulingStrategy='DAEMON'
    )
    _ = client.create_service(
        cluster='test_ecs_cluster',
        serviceName='test_ecs_service3',
        taskDefinition='test_ecs_task',
        desiredCount=2
    )
    response = client.describe_services(
        cluster='test_ecs_cluster',
        services=['test_ecs_service1',
                  'arn:aws:ecs:us-east-1:012345678910:service/test_ecs_service2',
                  'test_ecs_service3']
    )
    len(response['services']).should.equal(3)
    response['services'][0]['serviceArn'].should.equal(
        'arn:aws:ecs:us-east-1:012345678910:service/test_ecs_service1')
    response['services'][0]['serviceName'].should.equal('test_ecs_service1')
    response['services'][1]['serviceArn'].should.equal(
        'arn:aws:ecs:us-east-1:012345678910:service/test_ecs_service2')
    response['services'][1]['serviceName'].should.equal('test_ecs_service2')

    response['services'][0]['deployments'][0]['desiredCount'].should.equal(2)
    response['services'][0]['deployments'][0]['pendingCount'].should.equal(2)
    response['services'][0]['deployments'][0]['runningCount'].should.equal(0)
    response['services'][0]['deployments'][0]['status'].should.equal('PRIMARY')

    response['services'][0]['schedulingStrategy'].should.equal('REPLICA')
    response['services'][1]['schedulingStrategy'].should.equal('DAEMON')
    response['services'][2]['schedulingStrategy'].should.equal('REPLICA')


@mock_ecs
def test_update_service():
    client = boto3.client('ecs', region_name='us-east-1')
    _ = client.create_cluster(
        clusterName='test_ecs_cluster'
    )
    _ = client.register_task_definition(
        family='test_ecs_task',
        containerDefinitions=[
            {
                'name': 'hello_world',
                'image': 'docker/hello-world:latest',
                'cpu': 1024,
                'memory': 400,
                'essential': True,
                'environment': [{
                    'name': 'AWS_ACCESS_KEY_ID',
                    'value': 'SOME_ACCESS_KEY'
                }],
                'logConfiguration': {'logDriver': 'json-file'}
            }
        ]
    )
    response = client.create_service(
        cluster='test_ecs_cluster',
        serviceName='test_ecs_service',
        taskDefinition='test_ecs_task',
        desiredCount=2
    )
    response['service']['desiredCount'].should.equal(2)

    response = client.update_service(
        cluster='test_ecs_cluster',
        service='test_ecs_service',
        taskDefinition='test_ecs_task',
        desiredCount=0
    )
    response['service']['desiredCount'].should.equal(0)
    response['service']['schedulingStrategy'].should.equal('REPLICA')


@mock_ecs
def test_update_missing_service():
    client = boto3.client('ecs', region_name='us-east-1')
    _ = client.create_cluster(
        clusterName='test_ecs_cluster'
    )

    client.update_service.when.called_with(
        cluster='test_ecs_cluster',
        service='test_ecs_service',
        taskDefinition='test_ecs_task',
        desiredCount=0
    ).should.throw(ClientError)


@mock_ecs
def test_delete_service():
    client = boto3.client('ecs', region_name='us-east-1')
    _ = client.create_cluster(
        clusterName='test_ecs_cluster'
    )
    _ = client.register_task_definition(
        family='test_ecs_task',
        containerDefinitions=[
            {
                'name': 'hello_world',
                'image': 'docker/hello-world:latest',
                'cpu': 1024,
                'memory': 400,
                'essential': True,
                'environment': [{
                    'name': 'AWS_ACCESS_KEY_ID',
                    'value': 'SOME_ACCESS_KEY'
                }],
                'logConfiguration': {'logDriver': 'json-file'}
            }
        ]
    )
    _ = client.create_service(
        cluster='test_ecs_cluster',
        serviceName='test_ecs_service',
        taskDefinition='test_ecs_task',
        desiredCount=2
    )
    _ = client.update_service(
        cluster='test_ecs_cluster',
        service='test_ecs_service',
        desiredCount=0
    )
    response = client.delete_service(
        cluster='test_ecs_cluster',
        service='test_ecs_service'
    )
    response['service']['clusterArn'].should.equal(
        'arn:aws:ecs:us-east-1:012345678910:cluster/test_ecs_cluster')
    response['service']['desiredCount'].should.equal(0)
    len(response['service']['events']).should.equal(0)
    len(response['service']['loadBalancers']).should.equal(0)
    response['service']['pendingCount'].should.equal(0)
    response['service']['runningCount'].should.equal(0)
    response['service']['serviceArn'].should.equal(
        'arn:aws:ecs:us-east-1:012345678910:service/test_ecs_service')
    response['service']['serviceName'].should.equal('test_ecs_service')
    response['service']['status'].should.equal('ACTIVE')
    response['service']['schedulingStrategy'].should.equal('REPLICA')
    response['service']['taskDefinition'].should.equal(
        'arn:aws:ecs:us-east-1:012345678910:task-definition/test_ecs_task:1')


@mock_ecs
def test_update_non_existant_service():
    client = boto3.client('ecs', region_name='us-east-1')
    try:
        client.update_service(
            cluster="my-clustet",
            service="my-service",
            desiredCount=0,
        )
    except ClientError as exc:
        error_code = exc.response['Error']['Code']
        error_code.should.equal('ServiceNotFoundException')
    else:
        raise Exception("Didn't raise ClientError")


@mock_ec2
@mock_ecs
def test_register_container_instance():
    ecs_client = boto3.client('ecs', region_name='us-east-1')
    ec2 = boto3.resource('ec2', region_name='us-east-1')

    test_cluster_name = 'test_ecs_cluster'

    _ = ecs_client.create_cluster(
        clusterName=test_cluster_name
    )

    test_instance = ec2.create_instances(
        ImageId="ami-1234abcd",
        MinCount=1,
        MaxCount=1,
    )[0]

    instance_id_document = json.dumps(
        ec2_utils.generate_instance_identity_document(test_instance)
    )

    response = ecs_client.register_container_instance(
        cluster=test_cluster_name,
        instanceIdentityDocument=instance_id_document
    )

    response['containerInstance'][
        'ec2InstanceId'].should.equal(test_instance.id)
    full_arn = response['containerInstance']['containerInstanceArn']
    arn_part = full_arn.split('/')
    arn_part[0].should.equal(
        'arn:aws:ecs:us-east-1:012345678910:container-instance')
    arn_part[1].should.equal(str(UUID(arn_part[1])))
    response['containerInstance']['status'].should.equal('ACTIVE')
    len(response['containerInstance']['registeredResources']).should.equal(4)
    len(response['containerInstance']['remainingResources']).should.equal(4)
    response['containerInstance']['agentConnected'].should.equal(True)
    response['containerInstance']['versionInfo'][
        'agentVersion'].should.equal('1.0.0')
    response['containerInstance']['versionInfo'][
        'agentHash'].should.equal('4023248')
    response['containerInstance']['versionInfo'][
        'dockerVersion'].should.equal('DockerVersion: 1.5.0')


@mock_ec2
@mock_ecs
def test_deregister_container_instance():
    ecs_client = boto3.client('ecs', region_name='us-east-1')
    ec2 = boto3.resource('ec2', region_name='us-east-1')

    test_cluster_name = 'test_ecs_cluster'

    _ = ecs_client.create_cluster(
        clusterName=test_cluster_name
    )

    test_instance = ec2.create_instances(
        ImageId="ami-1234abcd",
        MinCount=1,
        MaxCount=1,
    )[0]

    instance_id_document = json.dumps(
        ec2_utils.generate_instance_identity_document(test_instance)
    )

    response = ecs_client.register_container_instance(
        cluster=test_cluster_name,
        instanceIdentityDocument=instance_id_document
    )
    container_instance_id = response['containerInstance']['containerInstanceArn']
    response = ecs_client.deregister_container_instance(
        cluster=test_cluster_name,
        containerInstance=container_instance_id
    )
    container_instances_response = ecs_client.list_container_instances(
        cluster=test_cluster_name
    )
    len(container_instances_response['containerInstanceArns']).should.equal(0)

    response = ecs_client.register_container_instance(
        cluster=test_cluster_name,
        instanceIdentityDocument=instance_id_document
    )
    container_instance_id = response['containerInstance']['containerInstanceArn']
    _ = ecs_client.register_task_definition(
        family='test_ecs_task',
        containerDefinitions=[
            {
                'name': 'hello_world',
                'image': 'docker/hello-world:latest',
                'cpu': 1024,
                'memory': 400,
                'essential': True,
                'environment': [{
                    'name': 'AWS_ACCESS_KEY_ID',
                    'value': 'SOME_ACCESS_KEY'
                }],
                'logConfiguration': {'logDriver': 'json-file'}
            }
        ]
    )

    response = ecs_client.start_task(
        cluster='test_ecs_cluster',
        taskDefinition='test_ecs_task',
        overrides={},
        containerInstances=[container_instance_id],
        startedBy='moto'
    )
    with assert_raises(Exception) as e:
        ecs_client.deregister_container_instance(
            cluster=test_cluster_name,
            containerInstance=container_instance_id
        ).should.have.raised(Exception)
    container_instances_response = ecs_client.list_container_instances(
        cluster=test_cluster_name
    )
    len(container_instances_response['containerInstanceArns']).should.equal(1)
    ecs_client.deregister_container_instance(
        cluster=test_cluster_name,
        containerInstance=container_instance_id,
        force=True
    )
    container_instances_response = ecs_client.list_container_instances(
        cluster=test_cluster_name
    )
    len(container_instances_response['containerInstanceArns']).should.equal(0)


@mock_ec2
@mock_ecs
def test_list_container_instances():
    ecs_client = boto3.client('ecs', region_name='us-east-1')
    ec2 = boto3.resource('ec2', region_name='us-east-1')

    test_cluster_name = 'test_ecs_cluster'
    _ = ecs_client.create_cluster(
        clusterName=test_cluster_name
    )

    instance_to_create = 3
    test_instance_arns = []
    for i in range(0, instance_to_create):
        test_instance = ec2.create_instances(
            ImageId="ami-1234abcd",
            MinCount=1,
            MaxCount=1,
        )[0]

        instance_id_document = json.dumps(
            ec2_utils.generate_instance_identity_document(test_instance)
        )

        response = ecs_client.register_container_instance(
            cluster=test_cluster_name,
            instanceIdentityDocument=instance_id_document)

        test_instance_arns.append(response['containerInstance'][
                                      'containerInstanceArn'])

    response = ecs_client.list_container_instances(cluster=test_cluster_name)

    len(response['containerInstanceArns']).should.equal(instance_to_create)
    for arn in test_instance_arns:
        response['containerInstanceArns'].should.contain(arn)


@mock_ec2
@mock_ecs
def test_describe_container_instances():
    ecs_client = boto3.client('ecs', region_name='us-east-1')
    ec2 = boto3.resource('ec2', region_name='us-east-1')

    test_cluster_name = 'test_ecs_cluster'
    _ = ecs_client.create_cluster(
        clusterName=test_cluster_name
    )

    instance_to_create = 3
    test_instance_arns = []
    for i in range(0, instance_to_create):
        test_instance = ec2.create_instances(
            ImageId="ami-1234abcd",
            MinCount=1,
            MaxCount=1,
        )[0]

        instance_id_document = json.dumps(
            ec2_utils.generate_instance_identity_document(test_instance)
        )

        response = ecs_client.register_container_instance(
            cluster=test_cluster_name,
            instanceIdentityDocument=instance_id_document)

        test_instance_arns.append(response['containerInstance'][
                                      'containerInstanceArn'])

    test_instance_ids = list(
        map((lambda x: x.split('/')[1]), test_instance_arns))
    response = ecs_client.describe_container_instances(
        cluster=test_cluster_name, containerInstances=test_instance_ids)
    len(response['failures']).should.equal(0)
    len(response['containerInstances']).should.equal(instance_to_create)
    response_arns = [ci['containerInstanceArn']
                     for ci in response['containerInstances']]
    for arn in test_instance_arns:
        response_arns.should.contain(arn)
    for instance in response['containerInstances']:
        instance.keys().should.contain('runningTasksCount')
        instance.keys().should.contain('pendingTasksCount')


@mock_ec2
@mock_ecs
def test_update_container_instances_state():
    ecs_client = boto3.client('ecs', region_name='us-east-1')
    ec2 = boto3.resource('ec2', region_name='us-east-1')

    test_cluster_name = 'test_ecs_cluster'
    _ = ecs_client.create_cluster(
        clusterName=test_cluster_name
    )

    instance_to_create = 3
    test_instance_arns = []
    for i in range(0, instance_to_create):
        test_instance = ec2.create_instances(
            ImageId="ami-1234abcd",
            MinCount=1,
            MaxCount=1,
        )[0]

        instance_id_document = json.dumps(
            ec2_utils.generate_instance_identity_document(test_instance)
        )

        response = ecs_client.register_container_instance(
            cluster=test_cluster_name,
            instanceIdentityDocument=instance_id_document)

        test_instance_arns.append(response['containerInstance']['containerInstanceArn'])

    test_instance_ids = list(map((lambda x: x.split('/')[1]), test_instance_arns))
    response = ecs_client.update_container_instances_state(cluster=test_cluster_name,
                                                           containerInstances=test_instance_ids,
                                                           status='DRAINING')
    len(response['failures']).should.equal(0)
    len(response['containerInstances']).should.equal(instance_to_create)
    response_statuses = [ci['status'] for ci in response['containerInstances']]
    for status in response_statuses:
        status.should.equal('DRAINING')
    response = ecs_client.update_container_instances_state(cluster=test_cluster_name,
                                                           containerInstances=test_instance_ids,
                                                           status='DRAINING')
    len(response['failures']).should.equal(0)
    len(response['containerInstances']).should.equal(instance_to_create)
    response_statuses = [ci['status'] for ci in response['containerInstances']]
    for status in response_statuses:
        status.should.equal('DRAINING')
    response = ecs_client.update_container_instances_state(cluster=test_cluster_name,
                                                           containerInstances=test_instance_ids,
                                                           status='ACTIVE')
    len(response['failures']).should.equal(0)
    len(response['containerInstances']).should.equal(instance_to_create)
    response_statuses = [ci['status'] for ci in response['containerInstances']]
    for status in response_statuses:
        status.should.equal('ACTIVE')
    ecs_client.update_container_instances_state.when.called_with(cluster=test_cluster_name,
                                                                 containerInstances=test_instance_ids,
                                                                 status='test_status').should.throw(Exception)


@mock_ec2
@mock_ecs
def test_run_task():
    client = boto3.client('ecs', region_name='us-east-1')
    ec2 = boto3.resource('ec2', region_name='us-east-1')

    test_cluster_name = 'test_ecs_cluster'

    _ = client.create_cluster(
        clusterName=test_cluster_name
    )

    test_instance = ec2.create_instances(
        ImageId="ami-1234abcd",
        MinCount=1,
        MaxCount=1,
    )[0]

    instance_id_document = json.dumps(
        ec2_utils.generate_instance_identity_document(test_instance)
    )

    response = client.register_container_instance(
        cluster=test_cluster_name,
        instanceIdentityDocument=instance_id_document
    )

    _ = client.register_task_definition(
        family='test_ecs_task',
        containerDefinitions=[
            {
                'name': 'hello_world',
                'image': 'docker/hello-world:latest',
                'cpu': 1024,
                'memory': 400,
                'essential': True,
                'environment': [{
                    'name': 'AWS_ACCESS_KEY_ID',
                    'value': 'SOME_ACCESS_KEY'
                }],
                'logConfiguration': {'logDriver': 'json-file'}
            }
        ]
    )
    response = client.run_task(
        cluster='test_ecs_cluster',
        overrides={},
        taskDefinition='test_ecs_task',
        count=2,
        startedBy='moto'
    )
    len(response['tasks']).should.equal(2)
    response['tasks'][0]['taskArn'].should.contain(
        'arn:aws:ecs:us-east-1:012345678910:task/')
    response['tasks'][0]['clusterArn'].should.equal(
        'arn:aws:ecs:us-east-1:012345678910:cluster/test_ecs_cluster')
    response['tasks'][0]['taskDefinitionArn'].should.equal(
        'arn:aws:ecs:us-east-1:012345678910:task-definition/test_ecs_task:1')
    response['tasks'][0]['containerInstanceArn'].should.contain(
        'arn:aws:ecs:us-east-1:012345678910:container-instance/')
    response['tasks'][0]['overrides'].should.equal({})
    response['tasks'][0]['lastStatus'].should.equal("RUNNING")
    response['tasks'][0]['desiredStatus'].should.equal("RUNNING")
    response['tasks'][0]['startedBy'].should.equal("moto")
    response['tasks'][0]['stoppedReason'].should.equal("")


@mock_ec2
@mock_ecs
def test_start_task():
    client = boto3.client('ecs', region_name='us-east-1')
    ec2 = boto3.resource('ec2', region_name='us-east-1')

    test_cluster_name = 'test_ecs_cluster'

    _ = client.create_cluster(
        clusterName=test_cluster_name
    )

    test_instance = ec2.create_instances(
        ImageId="ami-1234abcd",
        MinCount=1,
        MaxCount=1,
    )[0]

    instance_id_document = json.dumps(
        ec2_utils.generate_instance_identity_document(test_instance)
    )

    response = client.register_container_instance(
        cluster=test_cluster_name,
        instanceIdentityDocument=instance_id_document
    )

    container_instances = client.list_container_instances(
        cluster=test_cluster_name)
    container_instance_id = container_instances[
        'containerInstanceArns'][0].split('/')[-1]

    _ = client.register_task_definition(
        family='test_ecs_task',
        containerDefinitions=[
            {
                'name': 'hello_world',
                'image': 'docker/hello-world:latest',
                'cpu': 1024,
                'memory': 400,
                'essential': True,
                'environment': [{
                    'name': 'AWS_ACCESS_KEY_ID',
                    'value': 'SOME_ACCESS_KEY'
                }],
                'logConfiguration': {'logDriver': 'json-file'}
            }
        ]
    )

    response = client.start_task(
        cluster='test_ecs_cluster',
        taskDefinition='test_ecs_task',
        overrides={},
        containerInstances=[container_instance_id],
        startedBy='moto'
    )

    len(response['tasks']).should.equal(1)
    response['tasks'][0]['taskArn'].should.contain(
        'arn:aws:ecs:us-east-1:012345678910:task/')
    response['tasks'][0]['clusterArn'].should.equal(
        'arn:aws:ecs:us-east-1:012345678910:cluster/test_ecs_cluster')
    response['tasks'][0]['taskDefinitionArn'].should.equal(
        'arn:aws:ecs:us-east-1:012345678910:task-definition/test_ecs_task:1')
    response['tasks'][0]['containerInstanceArn'].should.equal(
        'arn:aws:ecs:us-east-1:012345678910:container-instance/{0}'.format(container_instance_id))
    response['tasks'][0]['overrides'].should.equal({})
    response['tasks'][0]['lastStatus'].should.equal("RUNNING")
    response['tasks'][0]['desiredStatus'].should.equal("RUNNING")
    response['tasks'][0]['startedBy'].should.equal("moto")
    response['tasks'][0]['stoppedReason'].should.equal("")


@mock_ec2
@mock_ecs
def test_list_tasks():
    client = boto3.client('ecs', region_name='us-east-1')
    ec2 = boto3.resource('ec2', region_name='us-east-1')

    test_cluster_name = 'test_ecs_cluster'

    _ = client.create_cluster(
        clusterName=test_cluster_name
    )

    test_instance = ec2.create_instances(
        ImageId="ami-1234abcd",
        MinCount=1,
        MaxCount=1,
    )[0]

    instance_id_document = json.dumps(
        ec2_utils.generate_instance_identity_document(test_instance)
    )

    _ = client.register_container_instance(
        cluster=test_cluster_name,
        instanceIdentityDocument=instance_id_document
    )

    container_instances = client.list_container_instances(
        cluster=test_cluster_name)
    container_instance_id = container_instances[
        'containerInstanceArns'][0].split('/')[-1]

    _ = client.register_task_definition(
        family='test_ecs_task',
        containerDefinitions=[
            {
                'name': 'hello_world',
                'image': 'docker/hello-world:latest',
                'cpu': 1024,
                'memory': 400,
                'essential': True,
                'environment': [{
                    'name': 'AWS_ACCESS_KEY_ID',
                    'value': 'SOME_ACCESS_KEY'
                }],
                'logConfiguration': {'logDriver': 'json-file'}
            }
        ]
    )

    _ = client.start_task(
        cluster='test_ecs_cluster',
        taskDefinition='test_ecs_task',
        overrides={},
        containerInstances=[container_instance_id],
        startedBy='foo'
    )

    _ = client.start_task(
        cluster='test_ecs_cluster',
        taskDefinition='test_ecs_task',
        overrides={},
        containerInstances=[container_instance_id],
        startedBy='bar'
    )

    assert len(client.list_tasks()['taskArns']).should.equal(2)
    assert len(client.list_tasks(cluster='test_ecs_cluster')
               ['taskArns']).should.equal(2)
    assert len(client.list_tasks(startedBy='foo')['taskArns']).should.equal(1)


@mock_ec2
@mock_ecs
def test_describe_tasks():
    client = boto3.client('ecs', region_name='us-east-1')
    ec2 = boto3.resource('ec2', region_name='us-east-1')

    test_cluster_name = 'test_ecs_cluster'

    _ = client.create_cluster(
        clusterName=test_cluster_name
    )

    test_instance = ec2.create_instances(
        ImageId="ami-1234abcd",
        MinCount=1,
        MaxCount=1,
    )[0]

    instance_id_document = json.dumps(
        ec2_utils.generate_instance_identity_document(test_instance)
    )

    response = client.register_container_instance(
        cluster=test_cluster_name,
        instanceIdentityDocument=instance_id_document
    )

    _ = client.register_task_definition(
        family='test_ecs_task',
        containerDefinitions=[
            {
                'name': 'hello_world',
                'image': 'docker/hello-world:latest',
                'cpu': 1024,
                'memory': 400,
                'essential': True,
                'environment': [{
                    'name': 'AWS_ACCESS_KEY_ID',
                    'value': 'SOME_ACCESS_KEY'
                }],
                'logConfiguration': {'logDriver': 'json-file'}
            }
        ]
    )
    tasks_arns = [
        task['taskArn'] for task in client.run_task(
            cluster='test_ecs_cluster',
            overrides={},
            taskDefinition='test_ecs_task',
            count=2,
            startedBy='moto'
        )['tasks']
    ]
    response = client.describe_tasks(
        cluster='test_ecs_cluster',
        tasks=tasks_arns
    )

    len(response['tasks']).should.equal(2)
    set([response['tasks'][0]['taskArn'], response['tasks']
    [1]['taskArn']]).should.equal(set(tasks_arns))

    # Test we can pass task ids instead of ARNs
    response = client.describe_tasks(
        cluster='test_ecs_cluster',
        tasks=[tasks_arns[0].split("/")[-1]]
    )
    len(response['tasks']).should.equal(1)


@mock_ecs
def describe_task_definition():
    client = boto3.client('ecs', region_name='us-east-1')
    container_definition = {
        'name': 'hello_world',
        'image': 'docker/hello-world:latest',
        'cpu': 1024,
        'memory': 400,
        'essential': True,
        'environment': [{
            'name': 'AWS_ACCESS_KEY_ID',
            'value': 'SOME_ACCESS_KEY'
        }],
        'logConfiguration': {'logDriver': 'json-file'}
    }
    task_definition = client.register_task_definition(
        family='test_ecs_task',
        containerDefinitions=[container_definition]
    )
    family = task_definition['family']
    task = client.describe_task_definition(taskDefinition=family)
    task['containerDefinitions'][0].should.equal(container_definition)
    task['taskDefinitionArn'].should.equal(
        'arn:aws:ecs:us-east-1:012345678910:task-definition/test_ecs_task2:1')
    task['volumes'].should.equal([])


@mock_ec2
@mock_ecs
def test_stop_task():
    client = boto3.client('ecs', region_name='us-east-1')
    ec2 = boto3.resource('ec2', region_name='us-east-1')

    test_cluster_name = 'test_ecs_cluster'

    _ = client.create_cluster(
        clusterName=test_cluster_name
    )

    test_instance = ec2.create_instances(
        ImageId="ami-1234abcd",
        MinCount=1,
        MaxCount=1,
    )[0]

    instance_id_document = json.dumps(
        ec2_utils.generate_instance_identity_document(test_instance)
    )

    _ = client.register_container_instance(
        cluster=test_cluster_name,
        instanceIdentityDocument=instance_id_document
    )

    _ = client.register_task_definition(
        family='test_ecs_task',
        containerDefinitions=[
            {
                'name': 'hello_world',
                'image': 'docker/hello-world:latest',
                'cpu': 1024,
                'memory': 400,
                'essential': True,
                'environment': [{
                    'name': 'AWS_ACCESS_KEY_ID',
                    'value': 'SOME_ACCESS_KEY'
                }],
                'logConfiguration': {'logDriver': 'json-file'}
            }
        ]
    )
    run_response = client.run_task(
        cluster='test_ecs_cluster',
        overrides={},
        taskDefinition='test_ecs_task',
        count=1,
        startedBy='moto'
    )
    stop_response = client.stop_task(
        cluster='test_ecs_cluster',
        task=run_response['tasks'][0].get('taskArn'),
        reason='moto testing'
    )

    stop_response['task']['taskArn'].should.equal(
        run_response['tasks'][0].get('taskArn'))
    stop_response['task']['lastStatus'].should.equal('STOPPED')
    stop_response['task']['desiredStatus'].should.equal('STOPPED')
    stop_response['task']['stoppedReason'].should.equal('moto testing')


@mock_ec2
@mock_ecs
def test_resource_reservation_and_release():
    client = boto3.client('ecs', region_name='us-east-1')
    ec2 = boto3.resource('ec2', region_name='us-east-1')

    test_cluster_name = 'test_ecs_cluster'

    _ = client.create_cluster(
        clusterName=test_cluster_name
    )

    test_instance = ec2.create_instances(
        ImageId="ami-1234abcd",
        MinCount=1,
        MaxCount=1,
    )[0]

    instance_id_document = json.dumps(
        ec2_utils.generate_instance_identity_document(test_instance)
    )

    _ = client.register_container_instance(
        cluster=test_cluster_name,
        instanceIdentityDocument=instance_id_document
    )

    _ = client.register_task_definition(
        family='test_ecs_task',
        containerDefinitions=[
            {
                'name': 'hello_world',
                'image': 'docker/hello-world:latest',
                'cpu': 1024,
                'memory': 400,
                'essential': True,
                'environment': [{
                    'name': 'AWS_ACCESS_KEY_ID',
                    'value': 'SOME_ACCESS_KEY'
                }],
                'logConfiguration': {'logDriver': 'json-file'},
                'portMappings': [
                    {
                        'hostPort': 80,
                        'containerPort': 8080
                    }
                ]
            }
        ]
    )
    run_response = client.run_task(
        cluster='test_ecs_cluster',
        overrides={},
        taskDefinition='test_ecs_task',
        count=1,
        startedBy='moto'
    )
    container_instance_arn = run_response['tasks'][0].get('containerInstanceArn')
    container_instance_description = client.describe_container_instances(
        cluster='test_ecs_cluster',
        containerInstances=[container_instance_arn]
    )['containerInstances'][0]
    remaining_resources, registered_resources = _fetch_container_instance_resources(
        container_instance_description)
    remaining_resources['CPU'].should.equal(registered_resources['CPU'] - 1024)
    remaining_resources['MEMORY'].should.equal(registered_resources['MEMORY'] - 400)
    registered_resources['PORTS'].append('80')
    remaining_resources['PORTS'].should.equal(registered_resources['PORTS'])
    container_instance_description['runningTasksCount'].should.equal(1)
    client.stop_task(
        cluster='test_ecs_cluster',
        task=run_response['tasks'][0].get('taskArn'),
        reason='moto testing'
    )
    container_instance_description = client.describe_container_instances(
        cluster='test_ecs_cluster',
        containerInstances=[container_instance_arn]
    )['containerInstances'][0]
    remaining_resources, registered_resources = _fetch_container_instance_resources(
        container_instance_description)
    remaining_resources['CPU'].should.equal(registered_resources['CPU'])
    remaining_resources['MEMORY'].should.equal(registered_resources['MEMORY'])
    remaining_resources['PORTS'].should.equal(registered_resources['PORTS'])
    container_instance_description['runningTasksCount'].should.equal(0)

@mock_ec2
@mock_ecs
def test_resource_reservation_and_release_memory_reservation():
    client = boto3.client('ecs', region_name='us-east-1')
    ec2 = boto3.resource('ec2', region_name='us-east-1')

    test_cluster_name = 'test_ecs_cluster'

    _ = client.create_cluster(
        clusterName=test_cluster_name
    )

    test_instance = ec2.create_instances(
        ImageId="ami-1234abcd",
        MinCount=1,
        MaxCount=1,
    )[0]

    instance_id_document = json.dumps(
        ec2_utils.generate_instance_identity_document(test_instance)
    )

    _ = client.register_container_instance(
        cluster=test_cluster_name,
        instanceIdentityDocument=instance_id_document
    )

    _ = client.register_task_definition(
        family='test_ecs_task',
        containerDefinitions=[
            {
                'name': 'hello_world',
                'image': 'docker/hello-world:latest',
                'memoryReservation': 400,
                'essential': True,
                'environment': [{
                    'name': 'AWS_ACCESS_KEY_ID',
                    'value': 'SOME_ACCESS_KEY'
                }],
                'logConfiguration': {'logDriver': 'json-file'},
                'portMappings': [
                    {
                        'containerPort': 8080
                    }
                ]
            }
        ]
    )
    run_response = client.run_task(
        cluster='test_ecs_cluster',
        overrides={},
        taskDefinition='test_ecs_task',
        count=1,
        startedBy='moto'
    )
    container_instance_arn = run_response['tasks'][0].get('containerInstanceArn')
    container_instance_description = client.describe_container_instances(
        cluster='test_ecs_cluster',
        containerInstances=[container_instance_arn]
    )['containerInstances'][0]
    remaining_resources, registered_resources = _fetch_container_instance_resources(container_instance_description)
    remaining_resources['CPU'].should.equal(registered_resources['CPU'])
    remaining_resources['MEMORY'].should.equal(registered_resources['MEMORY'] - 400)
    remaining_resources['PORTS'].should.equal(registered_resources['PORTS'])
    container_instance_description['runningTasksCount'].should.equal(1)
    client.stop_task(
        cluster='test_ecs_cluster',
        task=run_response['tasks'][0].get('taskArn'),
        reason='moto testing'
    )
    container_instance_description = client.describe_container_instances(
        cluster='test_ecs_cluster',
        containerInstances=[container_instance_arn]
    )['containerInstances'][0]
    remaining_resources, registered_resources = _fetch_container_instance_resources(container_instance_description)
    remaining_resources['CPU'].should.equal(registered_resources['CPU'])
    remaining_resources['MEMORY'].should.equal(registered_resources['MEMORY'])
    remaining_resources['PORTS'].should.equal(registered_resources['PORTS'])
    container_instance_description['runningTasksCount'].should.equal(0)



@mock_ecs
@mock_cloudformation
def test_create_cluster_through_cloudformation():
    template = {
        "AWSTemplateFormatVersion": "2010-09-09",
        "Description": "ECS Cluster Test CloudFormation",
        "Resources": {
            "testCluster": {
                "Type": "AWS::ECS::Cluster",
                "Properties": {
                    "ClusterName": "testcluster"
                }
            }
        }
    }
    template_json = json.dumps(template)

    ecs_conn = boto3.client('ecs', region_name='us-west-1')
    resp = ecs_conn.list_clusters()
    len(resp['clusterArns']).should.equal(0)

    cfn_conn = boto3.client('cloudformation', region_name='us-west-1')
    cfn_conn.create_stack(
        StackName="test_stack",
        TemplateBody=template_json,
    )

    resp = ecs_conn.list_clusters()
    len(resp['clusterArns']).should.equal(1)


@mock_ecs
@mock_cloudformation
def test_create_cluster_through_cloudformation_no_name():
    # cloudformation should create a cluster name for you if you do not provide it
    # https://docs.aws.amazon.com/AWSCloudFormation/latest/UserGuide/aws-resource-ecs-cluster.html#cfn-ecs-cluster-clustername
    template = {
        "AWSTemplateFormatVersion": "2010-09-09",
        "Description": "ECS Cluster Test CloudFormation",
        "Resources": {
            "testCluster": {
                "Type": "AWS::ECS::Cluster",
            }
        }
    }
    template_json = json.dumps(template)
    cfn_conn = boto3.client('cloudformation', region_name='us-west-1')
    cfn_conn.create_stack(
        StackName="test_stack",
        TemplateBody=template_json,
    )

    ecs_conn = boto3.client('ecs', region_name='us-west-1')
    resp = ecs_conn.list_clusters()
    len(resp['clusterArns']).should.equal(1)


@mock_ecs
@mock_cloudformation
def test_update_cluster_name_through_cloudformation_should_trigger_a_replacement():
    template1 = {
        "AWSTemplateFormatVersion": "2010-09-09",
        "Description": "ECS Cluster Test CloudFormation",
        "Resources": {
            "testCluster": {
                "Type": "AWS::ECS::Cluster",
                "Properties": {
                    "ClusterName": "testcluster1"
                }
            }
        }
    }
    template2 = deepcopy(template1)
    template2['Resources']['testCluster'][
        'Properties']['ClusterName'] = 'testcluster2'
    template1_json = json.dumps(template1)
    cfn_conn = boto3.client('cloudformation', region_name='us-west-1')
    stack_resp = cfn_conn.create_stack(
        StackName="test_stack",
        TemplateBody=template1_json,
    )

    template2_json = json.dumps(template2)
    cfn_conn.update_stack(
        StackName=stack_resp['StackId'],
        TemplateBody=template2_json
    )
    ecs_conn = boto3.client('ecs', region_name='us-west-1')
    resp = ecs_conn.list_clusters()
    len(resp['clusterArns']).should.equal(1)
    resp['clusterArns'][0].endswith('testcluster2').should.be.true


@mock_ecs
@mock_cloudformation
def test_create_task_definition_through_cloudformation():
    template = {
        "AWSTemplateFormatVersion": "2010-09-09",
        "Description": "ECS Cluster Test CloudFormation",
        "Resources": {
            "testTaskDefinition": {
                "Type": "AWS::ECS::TaskDefinition",
                "Properties": {
                    "ContainerDefinitions": [
                        {
                            "Name": "ecs-sample",
                            "Image": "amazon/amazon-ecs-sample",
                            "Cpu": "200",
                            "Memory": "500",
                            "Essential": "true"
                        }
                    ],
                    "Volumes": [],
                }
            }
        }
    }
    template_json = json.dumps(template)
    cfn_conn = boto3.client('cloudformation', region_name='us-west-1')
    stack_name = 'test_stack'
    cfn_conn.create_stack(
        StackName=stack_name,
        TemplateBody=template_json,
    )

    ecs_conn = boto3.client('ecs', region_name='us-west-1')
    resp = ecs_conn.list_task_definitions()
    len(resp['taskDefinitionArns']).should.equal(1)
    task_definition_arn = resp['taskDefinitionArns'][0]

    task_definition_details = cfn_conn.describe_stack_resource(
        StackName=stack_name,LogicalResourceId='testTaskDefinition')['StackResourceDetail']
    task_definition_details['PhysicalResourceId'].should.equal(task_definition_arn)

@mock_ec2
@mock_ecs
def test_task_definitions_unable_to_be_placed():
    client = boto3.client('ecs', region_name='us-east-1')
    ec2 = boto3.resource('ec2', region_name='us-east-1')

    test_cluster_name = 'test_ecs_cluster'

    _ = client.create_cluster(
        clusterName=test_cluster_name
    )

    test_instance = ec2.create_instances(
        ImageId="ami-1234abcd",
        MinCount=1,
        MaxCount=1,
    )[0]

    instance_id_document = json.dumps(
        ec2_utils.generate_instance_identity_document(test_instance)
    )

    response = client.register_container_instance(
        cluster=test_cluster_name,
        instanceIdentityDocument=instance_id_document
    )

    _ = client.register_task_definition(
        family='test_ecs_task',
        containerDefinitions=[
            {
                'name': 'hello_world',
                'image': 'docker/hello-world:latest',
                'cpu': 5000,
                'memory': 40000,
                'essential': True,
                'environment': [{
                    'name': 'AWS_ACCESS_KEY_ID',
                    'value': 'SOME_ACCESS_KEY'
                }],
                'logConfiguration': {'logDriver': 'json-file'}
            }
        ]
    )
    response = client.run_task(
        cluster='test_ecs_cluster',
        overrides={},
        taskDefinition='test_ecs_task',
        count=2,
        startedBy='moto'
    )
    len(response['tasks']).should.equal(0)


@mock_ec2
@mock_ecs
def test_task_definitions_with_port_clash():
    client = boto3.client('ecs', region_name='us-east-1')
    ec2 = boto3.resource('ec2', region_name='us-east-1')

    test_cluster_name = 'test_ecs_cluster'

    _ = client.create_cluster(
        clusterName=test_cluster_name
    )

    test_instance = ec2.create_instances(
        ImageId="ami-1234abcd",
        MinCount=1,
        MaxCount=1,
    )[0]

    instance_id_document = json.dumps(
        ec2_utils.generate_instance_identity_document(test_instance)
    )

    response = client.register_container_instance(
        cluster=test_cluster_name,
        instanceIdentityDocument=instance_id_document
    )

    _ = client.register_task_definition(
        family='test_ecs_task',
        containerDefinitions=[
            {
                'name': 'hello_world',
                'image': 'docker/hello-world:latest',
                'cpu': 256,
                'memory': 512,
                'essential': True,
                'environment': [{
                    'name': 'AWS_ACCESS_KEY_ID',
                    'value': 'SOME_ACCESS_KEY'
                }],
                'logConfiguration': {'logDriver': 'json-file'},
                'portMappings': [
                    {
                        'hostPort': 80,
                        'containerPort': 8080
                    }
                ]
            }
        ]
    )
    response = client.run_task(
        cluster='test_ecs_cluster',
        overrides={},
        taskDefinition='test_ecs_task',
        count=2,
        startedBy='moto'
    )
    len(response['tasks']).should.equal(1)
    response['tasks'][0]['taskArn'].should.contain(
        'arn:aws:ecs:us-east-1:012345678910:task/')
    response['tasks'][0]['clusterArn'].should.equal(
        'arn:aws:ecs:us-east-1:012345678910:cluster/test_ecs_cluster')
    response['tasks'][0]['taskDefinitionArn'].should.equal(
        'arn:aws:ecs:us-east-1:012345678910:task-definition/test_ecs_task:1')
    response['tasks'][0]['containerInstanceArn'].should.contain(
        'arn:aws:ecs:us-east-1:012345678910:container-instance/')
    response['tasks'][0]['overrides'].should.equal({})
    response['tasks'][0]['lastStatus'].should.equal("RUNNING")
    response['tasks'][0]['desiredStatus'].should.equal("RUNNING")
    response['tasks'][0]['startedBy'].should.equal("moto")
    response['tasks'][0]['stoppedReason'].should.equal("")


@mock_ecs
@mock_cloudformation
def test_update_task_definition_family_through_cloudformation_should_trigger_a_replacement():
    template1 = {
        "AWSTemplateFormatVersion": "2010-09-09",
        "Description": "ECS Cluster Test CloudFormation",
        "Resources": {
            "testTaskDefinition": {
                "Type": "AWS::ECS::TaskDefinition",
                "Properties": {
                    "Family": "testTaskDefinition1",
                    "ContainerDefinitions": [
                        {
                            "Name": "ecs-sample",
                            "Image": "amazon/amazon-ecs-sample",
                            "Cpu": "200",
                            "Memory": "500",
                            "Essential": "true"
                        }
                    ],
                    "Volumes": [],
                }
            }
        }
    }
    template1_json = json.dumps(template1)
    cfn_conn = boto3.client('cloudformation', region_name='us-west-1')
    cfn_conn.create_stack(
        StackName="test_stack",
        TemplateBody=template1_json,
    )

    template2 = deepcopy(template1)
    template2['Resources']['testTaskDefinition'][
        'Properties']['Family'] = 'testTaskDefinition2'
    template2_json = json.dumps(template2)
    cfn_conn.update_stack(
        StackName="test_stack",
        TemplateBody=template2_json,
    )

    ecs_conn = boto3.client('ecs', region_name='us-west-1')
    resp = ecs_conn.list_task_definitions(familyPrefix='testTaskDefinition')
    len(resp['taskDefinitionArns']).should.equal(1)
    resp['taskDefinitionArns'][0].endswith(
        'testTaskDefinition2:1').should.be.true


@mock_ecs
@mock_cloudformation
def test_create_service_through_cloudformation():
    template = {
        "AWSTemplateFormatVersion": "2010-09-09",
        "Description": "ECS Cluster Test CloudFormation",
        "Resources": {
            "testCluster": {
                "Type": "AWS::ECS::Cluster",
                "Properties": {
                    "ClusterName": "testcluster"
                }
            },
            "testTaskDefinition": {
                "Type": "AWS::ECS::TaskDefinition",
                "Properties": {
                    "ContainerDefinitions": [
                        {
                            "Name": "ecs-sample",
                            "Image": "amazon/amazon-ecs-sample",
                            "Cpu": "200",
                            "Memory": "500",
                            "Essential": "true"
                        }
                    ],
                    "Volumes": [],
                }
            },
            "testService": {
                "Type": "AWS::ECS::Service",
                "Properties": {
                    "Cluster": {"Ref": "testCluster"},
                    "DesiredCount": 10,
                    "TaskDefinition": {"Ref": "testTaskDefinition"},
                }
            }
        }
    }
    template_json = json.dumps(template)
    cfn_conn = boto3.client('cloudformation', region_name='us-west-1')
    cfn_conn.create_stack(
        StackName="test_stack",
        TemplateBody=template_json,
    )

    ecs_conn = boto3.client('ecs', region_name='us-west-1')
    resp = ecs_conn.list_services(cluster='testcluster')
    len(resp['serviceArns']).should.equal(1)


@mock_ecs
@mock_cloudformation
def test_update_service_through_cloudformation_should_trigger_replacement():
    template1 = {
        "AWSTemplateFormatVersion": "2010-09-09",
        "Description": "ECS Cluster Test CloudFormation",
        "Resources": {
            "testCluster": {
                "Type": "AWS::ECS::Cluster",
                "Properties": {
                    "ClusterName": "testcluster"
                }
            },
            "testTaskDefinition": {
                "Type": "AWS::ECS::TaskDefinition",
                "Properties": {
                    "ContainerDefinitions": [
                        {
                            "Name": "ecs-sample",
                            "Image": "amazon/amazon-ecs-sample",
                            "Cpu": "200",
                            "Memory": "500",
                            "Essential": "true"
                        }
                    ],
                    "Volumes": [],
                }
            },
            "testService": {
                "Type": "AWS::ECS::Service",
                "Properties": {
                    "Cluster": {"Ref": "testCluster"},
                    "TaskDefinition": {"Ref": "testTaskDefinition"},
                    "DesiredCount": 10,
                }
            }
        }
    }
    template_json1 = json.dumps(template1)
    cfn_conn = boto3.client('cloudformation', region_name='us-west-1')
    cfn_conn.create_stack(
        StackName="test_stack",
        TemplateBody=template_json1,
    )
    template2 = deepcopy(template1)
    template2['Resources']['testService']['Properties']['DesiredCount'] = 5
    template2_json = json.dumps(template2)
    cfn_conn.update_stack(
        StackName="test_stack",
        TemplateBody=template2_json,
    )

    ecs_conn = boto3.client('ecs', region_name='us-west-1')
    resp = ecs_conn.list_services(cluster='testcluster')
    len(resp['serviceArns']).should.equal(1)


@mock_ec2
@mock_ecs
def test_attributes():
    # Combined put, list delete attributes into the same test due to the amount of setup
    ecs_client = boto3.client('ecs', region_name='us-east-1')
    ec2 = boto3.resource('ec2', region_name='us-east-1')

    test_cluster_name = 'test_ecs_cluster'

    _ = ecs_client.create_cluster(
        clusterName=test_cluster_name
    )

    instances = []
    test_instance = ec2.create_instances(
        ImageId="ami-1234abcd",
        MinCount=1,
        MaxCount=1,
    )[0]
    instances.append(test_instance)

    instance_id_document = json.dumps(
        ec2_utils.generate_instance_identity_document(test_instance)
    )

    response = ecs_client.register_container_instance(
        cluster=test_cluster_name,
        instanceIdentityDocument=instance_id_document
    )

    response['containerInstance'][
        'ec2InstanceId'].should.equal(test_instance.id)
    full_arn1 = response['containerInstance']['containerInstanceArn']

    test_instance = ec2.create_instances(
        ImageId="ami-1234abcd",
        MinCount=1,
        MaxCount=1,
    )[0]
    instances.append(test_instance)

    instance_id_document = json.dumps(
        ec2_utils.generate_instance_identity_document(test_instance)
    )

    response = ecs_client.register_container_instance(
        cluster=test_cluster_name,
        instanceIdentityDocument=instance_id_document
    )

    response['containerInstance'][
        'ec2InstanceId'].should.equal(test_instance.id)
    full_arn2 = response['containerInstance']['containerInstanceArn']
    partial_arn2 = full_arn2.rsplit('/', 1)[-1]

    full_arn2.should_not.equal(full_arn1)  # uuid1 isnt unique enough when the pc is fast ;-)

    # Ok set instance 1 with 1 attribute, instance 2 with another, and all of them with a 3rd.
    ecs_client.put_attributes(
        cluster=test_cluster_name,
        attributes=[
            {'name': 'env', 'value': 'prod'},
            {'name': 'attr1', 'value': 'instance1', 'targetId': full_arn1},
            {'name': 'attr1', 'value': 'instance2', 'targetId': partial_arn2,
             'targetType': 'container-instance'}
        ]
    )

    resp = ecs_client.list_attributes(
        cluster=test_cluster_name,
        targetType='container-instance'
    )
    attrs = resp['attributes']

    NUM_CUSTOM_ATTRIBUTES = 4  # 2 specific to individual machines and 1 global, going to both machines (2 + 1*2)
    NUM_DEFAULT_ATTRIBUTES = 4
    len(attrs).should.equal(NUM_CUSTOM_ATTRIBUTES + (NUM_DEFAULT_ATTRIBUTES * len(instances)))

    # Tests that the attrs have been set properly
    len(list(filter(lambda item: item['name'] == 'env', attrs))).should.equal(2)
    len(list(
        filter(lambda item: item['name'] == 'attr1' and item['value'] == 'instance1', attrs))).should.equal(1)

    ecs_client.delete_attributes(
        cluster=test_cluster_name,
        attributes=[
            {'name': 'attr1', 'value': 'instance2', 'targetId': partial_arn2,
             'targetType': 'container-instance'}
        ]
    )
    NUM_CUSTOM_ATTRIBUTES -= 1

    resp = ecs_client.list_attributes(
        cluster=test_cluster_name,
        targetType='container-instance'
    )
    attrs = resp['attributes']
    len(attrs).should.equal(NUM_CUSTOM_ATTRIBUTES + (NUM_DEFAULT_ATTRIBUTES * len(instances)))


@mock_ecs
def test_poll_endpoint():
    # Combined put, list delete attributes into the same test due to the amount of setup
    ecs_client = boto3.client('ecs', region_name='us-east-1')

    # Just a placeholder until someone actually wants useless data, just testing it doesnt raise an exception
    resp = ecs_client.discover_poll_endpoint(cluster='blah', containerInstance='blah')
    resp.should.contain('endpoint')
    resp.should.contain('telemetryEndpoint')


@mock_ecs
def test_list_task_definition_families():
    client = boto3.client('ecs', region_name='us-east-1')
    client.register_task_definition(
        family='test_ecs_task',
        containerDefinitions=[
            {
                'name': 'hello_world',
                'image': 'docker/hello-world:latest',
                'cpu': 1024,
                'memory': 400,
                'essential': True,
                'environment': [{
                    'name': 'AWS_ACCESS_KEY_ID',
                    'value': 'SOME_ACCESS_KEY'
                }],
                'logConfiguration': {'logDriver': 'json-file'}
            }
        ]
    )
    client.register_task_definition(
        family='alt_test_ecs_task',
        containerDefinitions=[
            {
                'name': 'hello_world',
                'image': 'docker/hello-world:latest',
                'cpu': 1024,
                'memory': 400,
                'essential': True,
                'environment': [{
                    'name': 'AWS_ACCESS_KEY_ID',
                    'value': 'SOME_ACCESS_KEY'
                }],
                'logConfiguration': {'logDriver': 'json-file'}
            }
        ]
    )

    resp1 = client.list_task_definition_families()
    resp2 = client.list_task_definition_families(familyPrefix='alt')

    len(resp1['families']).should.equal(2)
    len(resp2['families']).should.equal(1)


@mock_ec2
@mock_ecs
def test_default_container_instance_attributes():
    ecs_client = boto3.client('ecs', region_name='us-east-1')
    ec2 = boto3.resource('ec2', region_name='us-east-1')

    test_cluster_name = 'test_ecs_cluster'

    # Create cluster and EC2 instance
    _ = ecs_client.create_cluster(
        clusterName=test_cluster_name
    )

    test_instance = ec2.create_instances(
        ImageId="ami-1234abcd",
        MinCount=1,
        MaxCount=1,
    )[0]

    instance_id_document = json.dumps(
        ec2_utils.generate_instance_identity_document(test_instance)
    )

    # Register container instance
    response = ecs_client.register_container_instance(
        cluster=test_cluster_name,
        instanceIdentityDocument=instance_id_document
    )

    response['containerInstance'][
        'ec2InstanceId'].should.equal(test_instance.id)
    full_arn = response['containerInstance']['containerInstanceArn']
    container_instance_id = full_arn.rsplit('/', 1)[-1]

    default_attributes = response['containerInstance']['attributes']
    assert len(default_attributes) == 4
    expected_result = [
        {'name': 'ecs.availability-zone', 'value': test_instance.placement['AvailabilityZone']},
        {'name': 'ecs.ami-id', 'value': test_instance.image_id},
        {'name': 'ecs.instance-type', 'value': test_instance.instance_type},
        {'name': 'ecs.os-type', 'value': test_instance.platform or 'linux'}
    ]
    assert sorted(default_attributes, key=lambda item: item['name']) == sorted(expected_result,
                                                                               key=lambda item: item['name'])


@mock_ec2
@mock_ecs
def test_describe_container_instances_with_attributes():
    ecs_client = boto3.client('ecs', region_name='us-east-1')
    ec2 = boto3.resource('ec2', region_name='us-east-1')

    test_cluster_name = 'test_ecs_cluster'

    # Create cluster and EC2 instance
    _ = ecs_client.create_cluster(
        clusterName=test_cluster_name
    )

    test_instance = ec2.create_instances(
        ImageId="ami-1234abcd",
        MinCount=1,
        MaxCount=1,
    )[0]

    instance_id_document = json.dumps(
        ec2_utils.generate_instance_identity_document(test_instance)
    )

    # Register container instance
    response = ecs_client.register_container_instance(
        cluster=test_cluster_name,
        instanceIdentityDocument=instance_id_document
    )

    response['containerInstance'][
        'ec2InstanceId'].should.equal(test_instance.id)
    full_arn = response['containerInstance']['containerInstanceArn']
    container_instance_id = full_arn.rsplit('/', 1)[-1]
    default_attributes = response['containerInstance']['attributes']

    # Set attributes on container instance, one without a value
    attributes = [
        {'name': 'env', 'value': 'prod'},
        {'name': 'attr1', 'value': 'instance1', 'targetId': container_instance_id,
         'targetType': 'container-instance'},
        {'name': 'attr_without_value'}
    ]
    ecs_client.put_attributes(
        cluster=test_cluster_name,
        attributes=attributes
    )

    # Describe container instance, should have attributes previously set
    described_instance = ecs_client.describe_container_instances(cluster=test_cluster_name,
                                                                 containerInstances=[container_instance_id])

    assert len(described_instance['containerInstances']) == 1
    assert isinstance(described_instance['containerInstances'][0]['attributes'], list)

    # Remove additional info passed to put_attributes
    cleaned_attributes = []
    for attribute in attributes:
        attribute.pop('targetId', None)
        attribute.pop('targetType', None)
        cleaned_attributes.append(attribute)
    described_attributes = sorted(described_instance['containerInstances'][0]['attributes'],
                                  key=lambda item: item['name'])
    expected_attributes = sorted(default_attributes + cleaned_attributes, key=lambda item: item['name'])
    assert described_attributes == expected_attributes


def _fetch_container_instance_resources(container_instance_description):
    remaining_resources = {}
    registered_resources = {}
    remaining_resources_list = container_instance_description['remainingResources']
    registered_resources_list = container_instance_description['registeredResources']
    remaining_resources['CPU'] = [x['integerValue'] for x in remaining_resources_list if x['name'] == 'CPU'][
        0]
    remaining_resources['MEMORY'] = \
    [x['integerValue'] for x in remaining_resources_list if x['name'] == 'MEMORY'][0]
    remaining_resources['PORTS'] = \
    [x['stringSetValue'] for x in remaining_resources_list if x['name'] == 'PORTS'][0]
    registered_resources['CPU'] = \
    [x['integerValue'] for x in registered_resources_list if x['name'] == 'CPU'][0]
    registered_resources['MEMORY'] = \
    [x['integerValue'] for x in registered_resources_list if x['name'] == 'MEMORY'][0]
    registered_resources['PORTS'] = \
    [x['stringSetValue'] for x in registered_resources_list if x['name'] == 'PORTS'][0]
    return remaining_resources, registered_resources


@mock_ecs
def test_create_service_load_balancing():
    client = boto3.client('ecs', region_name='us-east-1')
    client.create_cluster(
        clusterName='test_ecs_cluster'
    )
    client.register_task_definition(
        family='test_ecs_task',
        containerDefinitions=[
            {
                'name': 'hello_world',
                'image': 'docker/hello-world:latest',
                'cpu': 1024,
                'memory': 400,
                'essential': True,
                'environment': [{
                    'name': 'AWS_ACCESS_KEY_ID',
                    'value': 'SOME_ACCESS_KEY'
                }],
                'logConfiguration': {'logDriver': 'json-file'}
            }
        ]
    )
    response = client.create_service(
        cluster='test_ecs_cluster',
        serviceName='test_ecs_service',
        taskDefinition='test_ecs_task',
        desiredCount=2,
        loadBalancers=[
            {
                'targetGroupArn': 'test_target_group_arn',
                'loadBalancerName': 'test_load_balancer_name',
                'containerName': 'test_container_name',
                'containerPort': 123
            }
        ]
    )
    response['service']['clusterArn'].should.equal(
        'arn:aws:ecs:us-east-1:012345678910:cluster/test_ecs_cluster')
    response['service']['desiredCount'].should.equal(2)
    len(response['service']['events']).should.equal(0)
    len(response['service']['loadBalancers']).should.equal(1)
    response['service']['loadBalancers'][0]['targetGroupArn'].should.equal(
        'test_target_group_arn')
    response['service']['loadBalancers'][0]['loadBalancerName'].should.equal(
        'test_load_balancer_name')
    response['service']['loadBalancers'][0]['containerName'].should.equal(
        'test_container_name')
    response['service']['loadBalancers'][0]['containerPort'].should.equal(123)
    response['service']['pendingCount'].should.equal(0)
    response['service']['runningCount'].should.equal(0)
    response['service']['serviceArn'].should.equal(
        'arn:aws:ecs:us-east-1:012345678910:service/test_ecs_service')
    response['service']['serviceName'].should.equal('test_ecs_service')
    response['service']['status'].should.equal('ACTIVE')
    response['service']['taskDefinition'].should.equal(
        'arn:aws:ecs:us-east-1:012345678910:task-definition/test_ecs_task:1')
>>>>>>> ed861eca
<|MERGE_RESOLUTION|>--- conflicted
+++ resolved
@@ -1,4 +1,3 @@
-<<<<<<< HEAD
 from __future__ import unicode_literals
 
 from copy import deepcopy
@@ -632,7 +631,22 @@
     response['service']['schedulingStrategy'].should.equal('REPLICA')
     response['service']['taskDefinition'].should.equal(
         'arn:aws:ecs:us-east-1:012345678910:task-definition/test_ecs_task:1')
-        
+
+
+@mock_ecs
+def test_update_non_existant_service():
+    client = boto3.client('ecs', region_name='us-east-1')
+    try:
+        client.update_service(
+            cluster="my-clustet",
+            service="my-service",
+            desiredCount=0,
+        )
+    except ClientError as exc:
+        error_code = exc.response['Error']['Code']
+        error_code.should.equal('ServiceNotFoundException')
+    else:
+        raise Exception("Didn't raise ClientError")
 
 
 @mock_ec2
@@ -2212,2235 +2226,4 @@
     response['service']['serviceName'].should.equal('test_ecs_service')
     response['service']['status'].should.equal('ACTIVE')
     response['service']['taskDefinition'].should.equal(
-        'arn:aws:ecs:us-east-1:012345678910:task-definition/test_ecs_task:1')
-=======
-from __future__ import unicode_literals
-
-from copy import deepcopy
-
-from botocore.exceptions import ClientError
-import boto3
-import sure  # noqa
-import json
-from moto.ec2 import utils as ec2_utils
-from uuid import UUID
-
-from moto import mock_cloudformation, mock_elbv2
-from moto import mock_ecs
-from moto import mock_ec2
-from nose.tools import assert_raises
-
-
-@mock_ecs
-def test_create_cluster():
-    client = boto3.client('ecs', region_name='us-east-1')
-    response = client.create_cluster(
-        clusterName='test_ecs_cluster'
-    )
-    response['cluster']['clusterName'].should.equal('test_ecs_cluster')
-    response['cluster']['clusterArn'].should.equal(
-        'arn:aws:ecs:us-east-1:012345678910:cluster/test_ecs_cluster')
-    response['cluster']['status'].should.equal('ACTIVE')
-    response['cluster']['registeredContainerInstancesCount'].should.equal(0)
-    response['cluster']['runningTasksCount'].should.equal(0)
-    response['cluster']['pendingTasksCount'].should.equal(0)
-    response['cluster']['activeServicesCount'].should.equal(0)
-
-
-@mock_ecs
-def test_list_clusters():
-    client = boto3.client('ecs', region_name='us-east-1')
-    _ = client.create_cluster(
-        clusterName='test_cluster0'
-    )
-    _ = client.create_cluster(
-        clusterName='test_cluster1'
-    )
-    response = client.list_clusters()
-    response['clusterArns'].should.contain(
-        'arn:aws:ecs:us-east-1:012345678910:cluster/test_cluster0')
-    response['clusterArns'].should.contain(
-        'arn:aws:ecs:us-east-1:012345678910:cluster/test_cluster1')
-
-
-@mock_ecs
-def test_delete_cluster():
-    client = boto3.client('ecs', region_name='us-east-1')
-    _ = client.create_cluster(
-        clusterName='test_ecs_cluster'
-    )
-    response = client.delete_cluster(cluster='test_ecs_cluster')
-    response['cluster']['clusterName'].should.equal('test_ecs_cluster')
-    response['cluster']['clusterArn'].should.equal(
-        'arn:aws:ecs:us-east-1:012345678910:cluster/test_ecs_cluster')
-    response['cluster']['status'].should.equal('ACTIVE')
-    response['cluster']['registeredContainerInstancesCount'].should.equal(0)
-    response['cluster']['runningTasksCount'].should.equal(0)
-    response['cluster']['pendingTasksCount'].should.equal(0)
-    response['cluster']['activeServicesCount'].should.equal(0)
-
-    response = client.list_clusters()
-    len(response['clusterArns']).should.equal(0)
-
-
-@mock_ecs
-def test_register_task_definition():
-    client = boto3.client('ecs', region_name='us-east-1')
-    response = client.register_task_definition(
-        family='test_ecs_task',
-        containerDefinitions=[
-            {
-                'name': 'hello_world',
-                'image': 'docker/hello-world:latest',
-                'cpu': 1024,
-                'memory': 400,
-                'essential': True,
-                'environment': [{
-                    'name': 'AWS_ACCESS_KEY_ID',
-                    'value': 'SOME_ACCESS_KEY'
-                }],
-                'logConfiguration': {'logDriver': 'json-file'}
-            }
-        ]
-    )
-    type(response['taskDefinition']).should.be(dict)
-    response['taskDefinition']['revision'].should.equal(1)
-    response['taskDefinition']['taskDefinitionArn'].should.equal(
-        'arn:aws:ecs:us-east-1:012345678910:task-definition/test_ecs_task:1')
-    response['taskDefinition']['containerDefinitions'][
-        0]['name'].should.equal('hello_world')
-    response['taskDefinition']['containerDefinitions'][0][
-        'image'].should.equal('docker/hello-world:latest')
-    response['taskDefinition']['containerDefinitions'][
-        0]['cpu'].should.equal(1024)
-    response['taskDefinition']['containerDefinitions'][
-        0]['memory'].should.equal(400)
-    response['taskDefinition']['containerDefinitions'][
-        0]['essential'].should.equal(True)
-    response['taskDefinition']['containerDefinitions'][0][
-        'environment'][0]['name'].should.equal('AWS_ACCESS_KEY_ID')
-    response['taskDefinition']['containerDefinitions'][0][
-        'environment'][0]['value'].should.equal('SOME_ACCESS_KEY')
-    response['taskDefinition']['containerDefinitions'][0][
-        'logConfiguration']['logDriver'].should.equal('json-file')
-
-
-@mock_ecs
-def test_list_task_definitions():
-    client = boto3.client('ecs', region_name='us-east-1')
-    _ = client.register_task_definition(
-        family='test_ecs_task',
-        containerDefinitions=[
-            {
-                'name': 'hello_world',
-                'image': 'docker/hello-world:latest',
-                'cpu': 1024,
-                'memory': 400,
-                'essential': True,
-                'environment': [{
-                    'name': 'AWS_ACCESS_KEY_ID',
-                    'value': 'SOME_ACCESS_KEY'
-                }],
-                'logConfiguration': {'logDriver': 'json-file'}
-            }
-        ]
-    )
-    _ = client.register_task_definition(
-        family='test_ecs_task',
-        containerDefinitions=[
-            {
-                'name': 'hello_world2',
-                'image': 'docker/hello-world2:latest',
-                'cpu': 1024,
-                'memory': 400,
-                'essential': True,
-                'environment': [{
-                    'name': 'AWS_ACCESS_KEY_ID',
-                    'value': 'SOME_ACCESS_KEY2'
-                }],
-                'logConfiguration': {'logDriver': 'json-file'}
-            }
-        ]
-    )
-    response = client.list_task_definitions()
-    len(response['taskDefinitionArns']).should.equal(2)
-    response['taskDefinitionArns'][0].should.equal(
-        'arn:aws:ecs:us-east-1:012345678910:task-definition/test_ecs_task:1')
-    response['taskDefinitionArns'][1].should.equal(
-        'arn:aws:ecs:us-east-1:012345678910:task-definition/test_ecs_task:2')
-
-
-@mock_ecs
-def test_describe_task_definition():
-    client = boto3.client('ecs', region_name='us-east-1')
-    _ = client.register_task_definition(
-        family='test_ecs_task',
-        containerDefinitions=[
-            {
-                'name': 'hello_world',
-                'image': 'docker/hello-world:latest',
-                'cpu': 1024,
-                'memory': 400,
-                'essential': True,
-                'environment': [{
-                    'name': 'AWS_ACCESS_KEY_ID',
-                    'value': 'SOME_ACCESS_KEY'
-                }],
-                'logConfiguration': {'logDriver': 'json-file'}
-            }
-        ]
-    )
-    _ = client.register_task_definition(
-        family='test_ecs_task',
-        containerDefinitions=[
-            {
-                'name': 'hello_world2',
-                'image': 'docker/hello-world2:latest',
-                'cpu': 1024,
-                'memory': 400,
-                'essential': True,
-                'environment': [{
-                    'name': 'AWS_ACCESS_KEY_ID',
-                    'value': 'SOME_ACCESS_KEY2'
-                }],
-                'logConfiguration': {'logDriver': 'json-file'}
-            }
-        ]
-    )
-    _ = client.register_task_definition(
-        family='test_ecs_task',
-        containerDefinitions=[
-            {
-                'name': 'hello_world3',
-                'image': 'docker/hello-world3:latest',
-                'cpu': 1024,
-                'memory': 400,
-                'essential': True,
-                'environment': [{
-                    'name': 'AWS_ACCESS_KEY_ID',
-                    'value': 'SOME_ACCESS_KEY3'
-                }],
-                'logConfiguration': {'logDriver': 'json-file'}
-            }
-        ]
-    )
-    response = client.describe_task_definition(taskDefinition='test_ecs_task')
-    response['taskDefinition']['taskDefinitionArn'].should.equal(
-        'arn:aws:ecs:us-east-1:012345678910:task-definition/test_ecs_task:3')
-
-    response = client.describe_task_definition(
-        taskDefinition='test_ecs_task:2')
-    response['taskDefinition']['taskDefinitionArn'].should.equal(
-        'arn:aws:ecs:us-east-1:012345678910:task-definition/test_ecs_task:2')
-
-
-@mock_ecs
-def test_deregister_task_definition():
-    client = boto3.client('ecs', region_name='us-east-1')
-    _ = client.register_task_definition(
-        family='test_ecs_task',
-        containerDefinitions=[
-            {
-                'name': 'hello_world',
-                'image': 'docker/hello-world:latest',
-                'cpu': 1024,
-                'memory': 400,
-                'essential': True,
-                'environment': [{
-                    'name': 'AWS_ACCESS_KEY_ID',
-                    'value': 'SOME_ACCESS_KEY'
-                }],
-                'logConfiguration': {'logDriver': 'json-file'}
-            }
-        ]
-    )
-    response = client.deregister_task_definition(
-        taskDefinition='test_ecs_task:1'
-    )
-    type(response['taskDefinition']).should.be(dict)
-    response['taskDefinition']['taskDefinitionArn'].should.equal(
-        'arn:aws:ecs:us-east-1:012345678910:task-definition/test_ecs_task:1')
-    response['taskDefinition']['containerDefinitions'][
-        0]['name'].should.equal('hello_world')
-    response['taskDefinition']['containerDefinitions'][0][
-        'image'].should.equal('docker/hello-world:latest')
-    response['taskDefinition']['containerDefinitions'][
-        0]['cpu'].should.equal(1024)
-    response['taskDefinition']['containerDefinitions'][
-        0]['memory'].should.equal(400)
-    response['taskDefinition']['containerDefinitions'][
-        0]['essential'].should.equal(True)
-    response['taskDefinition']['containerDefinitions'][0][
-        'environment'][0]['name'].should.equal('AWS_ACCESS_KEY_ID')
-    response['taskDefinition']['containerDefinitions'][0][
-        'environment'][0]['value'].should.equal('SOME_ACCESS_KEY')
-    response['taskDefinition']['containerDefinitions'][0][
-        'logConfiguration']['logDriver'].should.equal('json-file')
-
-
-@mock_ecs
-def test_create_service():
-    client = boto3.client('ecs', region_name='us-east-1')
-    _ = client.create_cluster(
-        clusterName='test_ecs_cluster'
-    )
-    _ = client.register_task_definition(
-        family='test_ecs_task',
-        containerDefinitions=[
-            {
-                'name': 'hello_world',
-                'image': 'docker/hello-world:latest',
-                'cpu': 1024,
-                'memory': 400,
-                'essential': True,
-                'environment': [{
-                    'name': 'AWS_ACCESS_KEY_ID',
-                    'value': 'SOME_ACCESS_KEY'
-                }],
-                'logConfiguration': {'logDriver': 'json-file'}
-            }
-        ]
-    )
-    response = client.create_service(
-        cluster='test_ecs_cluster',
-        serviceName='test_ecs_service',
-        taskDefinition='test_ecs_task',
-        desiredCount=2
-    )
-    response['service']['clusterArn'].should.equal(
-        'arn:aws:ecs:us-east-1:012345678910:cluster/test_ecs_cluster')
-    response['service']['desiredCount'].should.equal(2)
-    len(response['service']['events']).should.equal(0)
-    len(response['service']['loadBalancers']).should.equal(0)
-    response['service']['pendingCount'].should.equal(0)
-    response['service']['runningCount'].should.equal(0)
-    response['service']['serviceArn'].should.equal(
-        'arn:aws:ecs:us-east-1:012345678910:service/test_ecs_service')
-    response['service']['serviceName'].should.equal('test_ecs_service')
-    response['service']['status'].should.equal('ACTIVE')
-    response['service']['taskDefinition'].should.equal(
-        'arn:aws:ecs:us-east-1:012345678910:task-definition/test_ecs_task:1')
-    response['service']['schedulingStrategy'].should.equal('REPLICA')
-
-@mock_ecs
-def test_create_service_scheduling_strategy():
-    client = boto3.client('ecs', region_name='us-east-1')
-    _ = client.create_cluster(
-        clusterName='test_ecs_cluster'
-    )
-    _ = client.register_task_definition(
-        family='test_ecs_task',
-        containerDefinitions=[
-            {
-                'name': 'hello_world',
-                'image': 'docker/hello-world:latest',
-                'cpu': 1024,
-                'memory': 400,
-                'essential': True,
-                'environment': [{
-                    'name': 'AWS_ACCESS_KEY_ID',
-                    'value': 'SOME_ACCESS_KEY'
-                }],
-                'logConfiguration': {'logDriver': 'json-file'}
-            }
-        ]
-    )
-    response = client.create_service(
-        cluster='test_ecs_cluster',
-        serviceName='test_ecs_service',
-        taskDefinition='test_ecs_task',
-        desiredCount=2,
-        schedulingStrategy='DAEMON',
-    )
-    response['service']['clusterArn'].should.equal(
-        'arn:aws:ecs:us-east-1:012345678910:cluster/test_ecs_cluster')
-    response['service']['desiredCount'].should.equal(2)
-    len(response['service']['events']).should.equal(0)
-    len(response['service']['loadBalancers']).should.equal(0)
-    response['service']['pendingCount'].should.equal(0)
-    response['service']['runningCount'].should.equal(0)
-    response['service']['serviceArn'].should.equal(
-        'arn:aws:ecs:us-east-1:012345678910:service/test_ecs_service')
-    response['service']['serviceName'].should.equal('test_ecs_service')
-    response['service']['status'].should.equal('ACTIVE')
-    response['service']['taskDefinition'].should.equal(
-        'arn:aws:ecs:us-east-1:012345678910:task-definition/test_ecs_task:1')
-    response['service']['schedulingStrategy'].should.equal('DAEMON')
-
-
-@mock_ecs
-def test_list_services():
-    client = boto3.client('ecs', region_name='us-east-1')
-    _ = client.create_cluster(
-        clusterName='test_ecs_cluster'
-    )
-    _ = client.register_task_definition(
-        family='test_ecs_task',
-        containerDefinitions=[
-            {
-                'name': 'hello_world',
-                'image': 'docker/hello-world:latest',
-                'cpu': 1024,
-                'memory': 400,
-                'essential': True,
-                'environment': [{
-                    'name': 'AWS_ACCESS_KEY_ID',
-                    'value': 'SOME_ACCESS_KEY'
-                }],
-                'logConfiguration': {'logDriver': 'json-file'}
-            }
-        ]
-    )
-    _ = client.create_service(
-        cluster='test_ecs_cluster',
-        serviceName='test_ecs_service1',
-        taskDefinition='test_ecs_task',
-        desiredCount=2
-    )
-    _ = client.create_service(
-        cluster='test_ecs_cluster',
-        serviceName='test_ecs_service2',
-        taskDefinition='test_ecs_task',
-        desiredCount=2
-    )
-    response = client.list_services(
-        cluster='test_ecs_cluster'
-    )
-    len(response['serviceArns']).should.equal(2)
-    response['serviceArns'][0].should.equal(
-        'arn:aws:ecs:us-east-1:012345678910:service/test_ecs_service1')
-    response['serviceArns'][1].should.equal(
-        'arn:aws:ecs:us-east-1:012345678910:service/test_ecs_service2')
-
-
-@mock_ecs
-def test_describe_services():
-    client = boto3.client('ecs', region_name='us-east-1')
-    _ = client.create_cluster(
-        clusterName='test_ecs_cluster'
-    )
-    _ = client.register_task_definition(
-        family='test_ecs_task',
-        containerDefinitions=[
-            {
-                'name': 'hello_world',
-                'image': 'docker/hello-world:latest',
-                'cpu': 1024,
-                'memory': 400,
-                'essential': True,
-                'environment': [{
-                    'name': 'AWS_ACCESS_KEY_ID',
-                    'value': 'SOME_ACCESS_KEY'
-                }],
-                'logConfiguration': {'logDriver': 'json-file'}
-            }
-        ]
-    )
-    _ = client.create_service(
-        cluster='test_ecs_cluster',
-        serviceName='test_ecs_service1',
-        taskDefinition='test_ecs_task',
-        desiredCount=2
-    )
-    _ = client.create_service(
-        cluster='test_ecs_cluster',
-        serviceName='test_ecs_service2',
-        taskDefinition='test_ecs_task',
-        desiredCount=2
-    )
-    _ = client.create_service(
-        cluster='test_ecs_cluster',
-        serviceName='test_ecs_service3',
-        taskDefinition='test_ecs_task',
-        desiredCount=2
-    )
-    response = client.describe_services(
-        cluster='test_ecs_cluster',
-        services=['test_ecs_service1',
-                  'arn:aws:ecs:us-east-1:012345678910:service/test_ecs_service2']
-    )
-    len(response['services']).should.equal(2)
-    response['services'][0]['serviceArn'].should.equal(
-        'arn:aws:ecs:us-east-1:012345678910:service/test_ecs_service1')
-    response['services'][0]['serviceName'].should.equal('test_ecs_service1')
-    response['services'][1]['serviceArn'].should.equal(
-        'arn:aws:ecs:us-east-1:012345678910:service/test_ecs_service2')
-    response['services'][1]['serviceName'].should.equal('test_ecs_service2')
-
-    response['services'][0]['deployments'][0]['desiredCount'].should.equal(2)
-    response['services'][0]['deployments'][0]['pendingCount'].should.equal(2)
-    response['services'][0]['deployments'][0]['runningCount'].should.equal(0)
-    response['services'][0]['deployments'][0]['status'].should.equal('PRIMARY')
-
-
-@mock_ecs
-def test_describe_services_scheduling_strategy():
-    client = boto3.client('ecs', region_name='us-east-1')
-    _ = client.create_cluster(
-        clusterName='test_ecs_cluster'
-    )
-    _ = client.register_task_definition(
-        family='test_ecs_task',
-        containerDefinitions=[
-            {
-                'name': 'hello_world',
-                'image': 'docker/hello-world:latest',
-                'cpu': 1024,
-                'memory': 400,
-                'essential': True,
-                'environment': [{
-                    'name': 'AWS_ACCESS_KEY_ID',
-                    'value': 'SOME_ACCESS_KEY'
-                }],
-                'logConfiguration': {'logDriver': 'json-file'}
-            }
-        ]
-    )
-    _ = client.create_service(
-        cluster='test_ecs_cluster',
-        serviceName='test_ecs_service1',
-        taskDefinition='test_ecs_task',
-        desiredCount=2
-    )
-    _ = client.create_service(
-        cluster='test_ecs_cluster',
-        serviceName='test_ecs_service2',
-        taskDefinition='test_ecs_task',
-        desiredCount=2,
-        schedulingStrategy='DAEMON'
-    )
-    _ = client.create_service(
-        cluster='test_ecs_cluster',
-        serviceName='test_ecs_service3',
-        taskDefinition='test_ecs_task',
-        desiredCount=2
-    )
-    response = client.describe_services(
-        cluster='test_ecs_cluster',
-        services=['test_ecs_service1',
-                  'arn:aws:ecs:us-east-1:012345678910:service/test_ecs_service2',
-                  'test_ecs_service3']
-    )
-    len(response['services']).should.equal(3)
-    response['services'][0]['serviceArn'].should.equal(
-        'arn:aws:ecs:us-east-1:012345678910:service/test_ecs_service1')
-    response['services'][0]['serviceName'].should.equal('test_ecs_service1')
-    response['services'][1]['serviceArn'].should.equal(
-        'arn:aws:ecs:us-east-1:012345678910:service/test_ecs_service2')
-    response['services'][1]['serviceName'].should.equal('test_ecs_service2')
-
-    response['services'][0]['deployments'][0]['desiredCount'].should.equal(2)
-    response['services'][0]['deployments'][0]['pendingCount'].should.equal(2)
-    response['services'][0]['deployments'][0]['runningCount'].should.equal(0)
-    response['services'][0]['deployments'][0]['status'].should.equal('PRIMARY')
-
-    response['services'][0]['schedulingStrategy'].should.equal('REPLICA')
-    response['services'][1]['schedulingStrategy'].should.equal('DAEMON')
-    response['services'][2]['schedulingStrategy'].should.equal('REPLICA')
-
-
-@mock_ecs
-def test_update_service():
-    client = boto3.client('ecs', region_name='us-east-1')
-    _ = client.create_cluster(
-        clusterName='test_ecs_cluster'
-    )
-    _ = client.register_task_definition(
-        family='test_ecs_task',
-        containerDefinitions=[
-            {
-                'name': 'hello_world',
-                'image': 'docker/hello-world:latest',
-                'cpu': 1024,
-                'memory': 400,
-                'essential': True,
-                'environment': [{
-                    'name': 'AWS_ACCESS_KEY_ID',
-                    'value': 'SOME_ACCESS_KEY'
-                }],
-                'logConfiguration': {'logDriver': 'json-file'}
-            }
-        ]
-    )
-    response = client.create_service(
-        cluster='test_ecs_cluster',
-        serviceName='test_ecs_service',
-        taskDefinition='test_ecs_task',
-        desiredCount=2
-    )
-    response['service']['desiredCount'].should.equal(2)
-
-    response = client.update_service(
-        cluster='test_ecs_cluster',
-        service='test_ecs_service',
-        taskDefinition='test_ecs_task',
-        desiredCount=0
-    )
-    response['service']['desiredCount'].should.equal(0)
-    response['service']['schedulingStrategy'].should.equal('REPLICA')
-
-
-@mock_ecs
-def test_update_missing_service():
-    client = boto3.client('ecs', region_name='us-east-1')
-    _ = client.create_cluster(
-        clusterName='test_ecs_cluster'
-    )
-
-    client.update_service.when.called_with(
-        cluster='test_ecs_cluster',
-        service='test_ecs_service',
-        taskDefinition='test_ecs_task',
-        desiredCount=0
-    ).should.throw(ClientError)
-
-
-@mock_ecs
-def test_delete_service():
-    client = boto3.client('ecs', region_name='us-east-1')
-    _ = client.create_cluster(
-        clusterName='test_ecs_cluster'
-    )
-    _ = client.register_task_definition(
-        family='test_ecs_task',
-        containerDefinitions=[
-            {
-                'name': 'hello_world',
-                'image': 'docker/hello-world:latest',
-                'cpu': 1024,
-                'memory': 400,
-                'essential': True,
-                'environment': [{
-                    'name': 'AWS_ACCESS_KEY_ID',
-                    'value': 'SOME_ACCESS_KEY'
-                }],
-                'logConfiguration': {'logDriver': 'json-file'}
-            }
-        ]
-    )
-    _ = client.create_service(
-        cluster='test_ecs_cluster',
-        serviceName='test_ecs_service',
-        taskDefinition='test_ecs_task',
-        desiredCount=2
-    )
-    _ = client.update_service(
-        cluster='test_ecs_cluster',
-        service='test_ecs_service',
-        desiredCount=0
-    )
-    response = client.delete_service(
-        cluster='test_ecs_cluster',
-        service='test_ecs_service'
-    )
-    response['service']['clusterArn'].should.equal(
-        'arn:aws:ecs:us-east-1:012345678910:cluster/test_ecs_cluster')
-    response['service']['desiredCount'].should.equal(0)
-    len(response['service']['events']).should.equal(0)
-    len(response['service']['loadBalancers']).should.equal(0)
-    response['service']['pendingCount'].should.equal(0)
-    response['service']['runningCount'].should.equal(0)
-    response['service']['serviceArn'].should.equal(
-        'arn:aws:ecs:us-east-1:012345678910:service/test_ecs_service')
-    response['service']['serviceName'].should.equal('test_ecs_service')
-    response['service']['status'].should.equal('ACTIVE')
-    response['service']['schedulingStrategy'].should.equal('REPLICA')
-    response['service']['taskDefinition'].should.equal(
-        'arn:aws:ecs:us-east-1:012345678910:task-definition/test_ecs_task:1')
-
-
-@mock_ecs
-def test_update_non_existant_service():
-    client = boto3.client('ecs', region_name='us-east-1')
-    try:
-        client.update_service(
-            cluster="my-clustet",
-            service="my-service",
-            desiredCount=0,
-        )
-    except ClientError as exc:
-        error_code = exc.response['Error']['Code']
-        error_code.should.equal('ServiceNotFoundException')
-    else:
-        raise Exception("Didn't raise ClientError")
-
-
-@mock_ec2
-@mock_ecs
-def test_register_container_instance():
-    ecs_client = boto3.client('ecs', region_name='us-east-1')
-    ec2 = boto3.resource('ec2', region_name='us-east-1')
-
-    test_cluster_name = 'test_ecs_cluster'
-
-    _ = ecs_client.create_cluster(
-        clusterName=test_cluster_name
-    )
-
-    test_instance = ec2.create_instances(
-        ImageId="ami-1234abcd",
-        MinCount=1,
-        MaxCount=1,
-    )[0]
-
-    instance_id_document = json.dumps(
-        ec2_utils.generate_instance_identity_document(test_instance)
-    )
-
-    response = ecs_client.register_container_instance(
-        cluster=test_cluster_name,
-        instanceIdentityDocument=instance_id_document
-    )
-
-    response['containerInstance'][
-        'ec2InstanceId'].should.equal(test_instance.id)
-    full_arn = response['containerInstance']['containerInstanceArn']
-    arn_part = full_arn.split('/')
-    arn_part[0].should.equal(
-        'arn:aws:ecs:us-east-1:012345678910:container-instance')
-    arn_part[1].should.equal(str(UUID(arn_part[1])))
-    response['containerInstance']['status'].should.equal('ACTIVE')
-    len(response['containerInstance']['registeredResources']).should.equal(4)
-    len(response['containerInstance']['remainingResources']).should.equal(4)
-    response['containerInstance']['agentConnected'].should.equal(True)
-    response['containerInstance']['versionInfo'][
-        'agentVersion'].should.equal('1.0.0')
-    response['containerInstance']['versionInfo'][
-        'agentHash'].should.equal('4023248')
-    response['containerInstance']['versionInfo'][
-        'dockerVersion'].should.equal('DockerVersion: 1.5.0')
-
-
-@mock_ec2
-@mock_ecs
-def test_deregister_container_instance():
-    ecs_client = boto3.client('ecs', region_name='us-east-1')
-    ec2 = boto3.resource('ec2', region_name='us-east-1')
-
-    test_cluster_name = 'test_ecs_cluster'
-
-    _ = ecs_client.create_cluster(
-        clusterName=test_cluster_name
-    )
-
-    test_instance = ec2.create_instances(
-        ImageId="ami-1234abcd",
-        MinCount=1,
-        MaxCount=1,
-    )[0]
-
-    instance_id_document = json.dumps(
-        ec2_utils.generate_instance_identity_document(test_instance)
-    )
-
-    response = ecs_client.register_container_instance(
-        cluster=test_cluster_name,
-        instanceIdentityDocument=instance_id_document
-    )
-    container_instance_id = response['containerInstance']['containerInstanceArn']
-    response = ecs_client.deregister_container_instance(
-        cluster=test_cluster_name,
-        containerInstance=container_instance_id
-    )
-    container_instances_response = ecs_client.list_container_instances(
-        cluster=test_cluster_name
-    )
-    len(container_instances_response['containerInstanceArns']).should.equal(0)
-
-    response = ecs_client.register_container_instance(
-        cluster=test_cluster_name,
-        instanceIdentityDocument=instance_id_document
-    )
-    container_instance_id = response['containerInstance']['containerInstanceArn']
-    _ = ecs_client.register_task_definition(
-        family='test_ecs_task',
-        containerDefinitions=[
-            {
-                'name': 'hello_world',
-                'image': 'docker/hello-world:latest',
-                'cpu': 1024,
-                'memory': 400,
-                'essential': True,
-                'environment': [{
-                    'name': 'AWS_ACCESS_KEY_ID',
-                    'value': 'SOME_ACCESS_KEY'
-                }],
-                'logConfiguration': {'logDriver': 'json-file'}
-            }
-        ]
-    )
-
-    response = ecs_client.start_task(
-        cluster='test_ecs_cluster',
-        taskDefinition='test_ecs_task',
-        overrides={},
-        containerInstances=[container_instance_id],
-        startedBy='moto'
-    )
-    with assert_raises(Exception) as e:
-        ecs_client.deregister_container_instance(
-            cluster=test_cluster_name,
-            containerInstance=container_instance_id
-        ).should.have.raised(Exception)
-    container_instances_response = ecs_client.list_container_instances(
-        cluster=test_cluster_name
-    )
-    len(container_instances_response['containerInstanceArns']).should.equal(1)
-    ecs_client.deregister_container_instance(
-        cluster=test_cluster_name,
-        containerInstance=container_instance_id,
-        force=True
-    )
-    container_instances_response = ecs_client.list_container_instances(
-        cluster=test_cluster_name
-    )
-    len(container_instances_response['containerInstanceArns']).should.equal(0)
-
-
-@mock_ec2
-@mock_ecs
-def test_list_container_instances():
-    ecs_client = boto3.client('ecs', region_name='us-east-1')
-    ec2 = boto3.resource('ec2', region_name='us-east-1')
-
-    test_cluster_name = 'test_ecs_cluster'
-    _ = ecs_client.create_cluster(
-        clusterName=test_cluster_name
-    )
-
-    instance_to_create = 3
-    test_instance_arns = []
-    for i in range(0, instance_to_create):
-        test_instance = ec2.create_instances(
-            ImageId="ami-1234abcd",
-            MinCount=1,
-            MaxCount=1,
-        )[0]
-
-        instance_id_document = json.dumps(
-            ec2_utils.generate_instance_identity_document(test_instance)
-        )
-
-        response = ecs_client.register_container_instance(
-            cluster=test_cluster_name,
-            instanceIdentityDocument=instance_id_document)
-
-        test_instance_arns.append(response['containerInstance'][
-                                      'containerInstanceArn'])
-
-    response = ecs_client.list_container_instances(cluster=test_cluster_name)
-
-    len(response['containerInstanceArns']).should.equal(instance_to_create)
-    for arn in test_instance_arns:
-        response['containerInstanceArns'].should.contain(arn)
-
-
-@mock_ec2
-@mock_ecs
-def test_describe_container_instances():
-    ecs_client = boto3.client('ecs', region_name='us-east-1')
-    ec2 = boto3.resource('ec2', region_name='us-east-1')
-
-    test_cluster_name = 'test_ecs_cluster'
-    _ = ecs_client.create_cluster(
-        clusterName=test_cluster_name
-    )
-
-    instance_to_create = 3
-    test_instance_arns = []
-    for i in range(0, instance_to_create):
-        test_instance = ec2.create_instances(
-            ImageId="ami-1234abcd",
-            MinCount=1,
-            MaxCount=1,
-        )[0]
-
-        instance_id_document = json.dumps(
-            ec2_utils.generate_instance_identity_document(test_instance)
-        )
-
-        response = ecs_client.register_container_instance(
-            cluster=test_cluster_name,
-            instanceIdentityDocument=instance_id_document)
-
-        test_instance_arns.append(response['containerInstance'][
-                                      'containerInstanceArn'])
-
-    test_instance_ids = list(
-        map((lambda x: x.split('/')[1]), test_instance_arns))
-    response = ecs_client.describe_container_instances(
-        cluster=test_cluster_name, containerInstances=test_instance_ids)
-    len(response['failures']).should.equal(0)
-    len(response['containerInstances']).should.equal(instance_to_create)
-    response_arns = [ci['containerInstanceArn']
-                     for ci in response['containerInstances']]
-    for arn in test_instance_arns:
-        response_arns.should.contain(arn)
-    for instance in response['containerInstances']:
-        instance.keys().should.contain('runningTasksCount')
-        instance.keys().should.contain('pendingTasksCount')
-
-
-@mock_ec2
-@mock_ecs
-def test_update_container_instances_state():
-    ecs_client = boto3.client('ecs', region_name='us-east-1')
-    ec2 = boto3.resource('ec2', region_name='us-east-1')
-
-    test_cluster_name = 'test_ecs_cluster'
-    _ = ecs_client.create_cluster(
-        clusterName=test_cluster_name
-    )
-
-    instance_to_create = 3
-    test_instance_arns = []
-    for i in range(0, instance_to_create):
-        test_instance = ec2.create_instances(
-            ImageId="ami-1234abcd",
-            MinCount=1,
-            MaxCount=1,
-        )[0]
-
-        instance_id_document = json.dumps(
-            ec2_utils.generate_instance_identity_document(test_instance)
-        )
-
-        response = ecs_client.register_container_instance(
-            cluster=test_cluster_name,
-            instanceIdentityDocument=instance_id_document)
-
-        test_instance_arns.append(response['containerInstance']['containerInstanceArn'])
-
-    test_instance_ids = list(map((lambda x: x.split('/')[1]), test_instance_arns))
-    response = ecs_client.update_container_instances_state(cluster=test_cluster_name,
-                                                           containerInstances=test_instance_ids,
-                                                           status='DRAINING')
-    len(response['failures']).should.equal(0)
-    len(response['containerInstances']).should.equal(instance_to_create)
-    response_statuses = [ci['status'] for ci in response['containerInstances']]
-    for status in response_statuses:
-        status.should.equal('DRAINING')
-    response = ecs_client.update_container_instances_state(cluster=test_cluster_name,
-                                                           containerInstances=test_instance_ids,
-                                                           status='DRAINING')
-    len(response['failures']).should.equal(0)
-    len(response['containerInstances']).should.equal(instance_to_create)
-    response_statuses = [ci['status'] for ci in response['containerInstances']]
-    for status in response_statuses:
-        status.should.equal('DRAINING')
-    response = ecs_client.update_container_instances_state(cluster=test_cluster_name,
-                                                           containerInstances=test_instance_ids,
-                                                           status='ACTIVE')
-    len(response['failures']).should.equal(0)
-    len(response['containerInstances']).should.equal(instance_to_create)
-    response_statuses = [ci['status'] for ci in response['containerInstances']]
-    for status in response_statuses:
-        status.should.equal('ACTIVE')
-    ecs_client.update_container_instances_state.when.called_with(cluster=test_cluster_name,
-                                                                 containerInstances=test_instance_ids,
-                                                                 status='test_status').should.throw(Exception)
-
-
-@mock_ec2
-@mock_ecs
-def test_run_task():
-    client = boto3.client('ecs', region_name='us-east-1')
-    ec2 = boto3.resource('ec2', region_name='us-east-1')
-
-    test_cluster_name = 'test_ecs_cluster'
-
-    _ = client.create_cluster(
-        clusterName=test_cluster_name
-    )
-
-    test_instance = ec2.create_instances(
-        ImageId="ami-1234abcd",
-        MinCount=1,
-        MaxCount=1,
-    )[0]
-
-    instance_id_document = json.dumps(
-        ec2_utils.generate_instance_identity_document(test_instance)
-    )
-
-    response = client.register_container_instance(
-        cluster=test_cluster_name,
-        instanceIdentityDocument=instance_id_document
-    )
-
-    _ = client.register_task_definition(
-        family='test_ecs_task',
-        containerDefinitions=[
-            {
-                'name': 'hello_world',
-                'image': 'docker/hello-world:latest',
-                'cpu': 1024,
-                'memory': 400,
-                'essential': True,
-                'environment': [{
-                    'name': 'AWS_ACCESS_KEY_ID',
-                    'value': 'SOME_ACCESS_KEY'
-                }],
-                'logConfiguration': {'logDriver': 'json-file'}
-            }
-        ]
-    )
-    response = client.run_task(
-        cluster='test_ecs_cluster',
-        overrides={},
-        taskDefinition='test_ecs_task',
-        count=2,
-        startedBy='moto'
-    )
-    len(response['tasks']).should.equal(2)
-    response['tasks'][0]['taskArn'].should.contain(
-        'arn:aws:ecs:us-east-1:012345678910:task/')
-    response['tasks'][0]['clusterArn'].should.equal(
-        'arn:aws:ecs:us-east-1:012345678910:cluster/test_ecs_cluster')
-    response['tasks'][0]['taskDefinitionArn'].should.equal(
-        'arn:aws:ecs:us-east-1:012345678910:task-definition/test_ecs_task:1')
-    response['tasks'][0]['containerInstanceArn'].should.contain(
-        'arn:aws:ecs:us-east-1:012345678910:container-instance/')
-    response['tasks'][0]['overrides'].should.equal({})
-    response['tasks'][0]['lastStatus'].should.equal("RUNNING")
-    response['tasks'][0]['desiredStatus'].should.equal("RUNNING")
-    response['tasks'][0]['startedBy'].should.equal("moto")
-    response['tasks'][0]['stoppedReason'].should.equal("")
-
-
-@mock_ec2
-@mock_ecs
-def test_start_task():
-    client = boto3.client('ecs', region_name='us-east-1')
-    ec2 = boto3.resource('ec2', region_name='us-east-1')
-
-    test_cluster_name = 'test_ecs_cluster'
-
-    _ = client.create_cluster(
-        clusterName=test_cluster_name
-    )
-
-    test_instance = ec2.create_instances(
-        ImageId="ami-1234abcd",
-        MinCount=1,
-        MaxCount=1,
-    )[0]
-
-    instance_id_document = json.dumps(
-        ec2_utils.generate_instance_identity_document(test_instance)
-    )
-
-    response = client.register_container_instance(
-        cluster=test_cluster_name,
-        instanceIdentityDocument=instance_id_document
-    )
-
-    container_instances = client.list_container_instances(
-        cluster=test_cluster_name)
-    container_instance_id = container_instances[
-        'containerInstanceArns'][0].split('/')[-1]
-
-    _ = client.register_task_definition(
-        family='test_ecs_task',
-        containerDefinitions=[
-            {
-                'name': 'hello_world',
-                'image': 'docker/hello-world:latest',
-                'cpu': 1024,
-                'memory': 400,
-                'essential': True,
-                'environment': [{
-                    'name': 'AWS_ACCESS_KEY_ID',
-                    'value': 'SOME_ACCESS_KEY'
-                }],
-                'logConfiguration': {'logDriver': 'json-file'}
-            }
-        ]
-    )
-
-    response = client.start_task(
-        cluster='test_ecs_cluster',
-        taskDefinition='test_ecs_task',
-        overrides={},
-        containerInstances=[container_instance_id],
-        startedBy='moto'
-    )
-
-    len(response['tasks']).should.equal(1)
-    response['tasks'][0]['taskArn'].should.contain(
-        'arn:aws:ecs:us-east-1:012345678910:task/')
-    response['tasks'][0]['clusterArn'].should.equal(
-        'arn:aws:ecs:us-east-1:012345678910:cluster/test_ecs_cluster')
-    response['tasks'][0]['taskDefinitionArn'].should.equal(
-        'arn:aws:ecs:us-east-1:012345678910:task-definition/test_ecs_task:1')
-    response['tasks'][0]['containerInstanceArn'].should.equal(
-        'arn:aws:ecs:us-east-1:012345678910:container-instance/{0}'.format(container_instance_id))
-    response['tasks'][0]['overrides'].should.equal({})
-    response['tasks'][0]['lastStatus'].should.equal("RUNNING")
-    response['tasks'][0]['desiredStatus'].should.equal("RUNNING")
-    response['tasks'][0]['startedBy'].should.equal("moto")
-    response['tasks'][0]['stoppedReason'].should.equal("")
-
-
-@mock_ec2
-@mock_ecs
-def test_list_tasks():
-    client = boto3.client('ecs', region_name='us-east-1')
-    ec2 = boto3.resource('ec2', region_name='us-east-1')
-
-    test_cluster_name = 'test_ecs_cluster'
-
-    _ = client.create_cluster(
-        clusterName=test_cluster_name
-    )
-
-    test_instance = ec2.create_instances(
-        ImageId="ami-1234abcd",
-        MinCount=1,
-        MaxCount=1,
-    )[0]
-
-    instance_id_document = json.dumps(
-        ec2_utils.generate_instance_identity_document(test_instance)
-    )
-
-    _ = client.register_container_instance(
-        cluster=test_cluster_name,
-        instanceIdentityDocument=instance_id_document
-    )
-
-    container_instances = client.list_container_instances(
-        cluster=test_cluster_name)
-    container_instance_id = container_instances[
-        'containerInstanceArns'][0].split('/')[-1]
-
-    _ = client.register_task_definition(
-        family='test_ecs_task',
-        containerDefinitions=[
-            {
-                'name': 'hello_world',
-                'image': 'docker/hello-world:latest',
-                'cpu': 1024,
-                'memory': 400,
-                'essential': True,
-                'environment': [{
-                    'name': 'AWS_ACCESS_KEY_ID',
-                    'value': 'SOME_ACCESS_KEY'
-                }],
-                'logConfiguration': {'logDriver': 'json-file'}
-            }
-        ]
-    )
-
-    _ = client.start_task(
-        cluster='test_ecs_cluster',
-        taskDefinition='test_ecs_task',
-        overrides={},
-        containerInstances=[container_instance_id],
-        startedBy='foo'
-    )
-
-    _ = client.start_task(
-        cluster='test_ecs_cluster',
-        taskDefinition='test_ecs_task',
-        overrides={},
-        containerInstances=[container_instance_id],
-        startedBy='bar'
-    )
-
-    assert len(client.list_tasks()['taskArns']).should.equal(2)
-    assert len(client.list_tasks(cluster='test_ecs_cluster')
-               ['taskArns']).should.equal(2)
-    assert len(client.list_tasks(startedBy='foo')['taskArns']).should.equal(1)
-
-
-@mock_ec2
-@mock_ecs
-def test_describe_tasks():
-    client = boto3.client('ecs', region_name='us-east-1')
-    ec2 = boto3.resource('ec2', region_name='us-east-1')
-
-    test_cluster_name = 'test_ecs_cluster'
-
-    _ = client.create_cluster(
-        clusterName=test_cluster_name
-    )
-
-    test_instance = ec2.create_instances(
-        ImageId="ami-1234abcd",
-        MinCount=1,
-        MaxCount=1,
-    )[0]
-
-    instance_id_document = json.dumps(
-        ec2_utils.generate_instance_identity_document(test_instance)
-    )
-
-    response = client.register_container_instance(
-        cluster=test_cluster_name,
-        instanceIdentityDocument=instance_id_document
-    )
-
-    _ = client.register_task_definition(
-        family='test_ecs_task',
-        containerDefinitions=[
-            {
-                'name': 'hello_world',
-                'image': 'docker/hello-world:latest',
-                'cpu': 1024,
-                'memory': 400,
-                'essential': True,
-                'environment': [{
-                    'name': 'AWS_ACCESS_KEY_ID',
-                    'value': 'SOME_ACCESS_KEY'
-                }],
-                'logConfiguration': {'logDriver': 'json-file'}
-            }
-        ]
-    )
-    tasks_arns = [
-        task['taskArn'] for task in client.run_task(
-            cluster='test_ecs_cluster',
-            overrides={},
-            taskDefinition='test_ecs_task',
-            count=2,
-            startedBy='moto'
-        )['tasks']
-    ]
-    response = client.describe_tasks(
-        cluster='test_ecs_cluster',
-        tasks=tasks_arns
-    )
-
-    len(response['tasks']).should.equal(2)
-    set([response['tasks'][0]['taskArn'], response['tasks']
-    [1]['taskArn']]).should.equal(set(tasks_arns))
-
-    # Test we can pass task ids instead of ARNs
-    response = client.describe_tasks(
-        cluster='test_ecs_cluster',
-        tasks=[tasks_arns[0].split("/")[-1]]
-    )
-    len(response['tasks']).should.equal(1)
-
-
-@mock_ecs
-def describe_task_definition():
-    client = boto3.client('ecs', region_name='us-east-1')
-    container_definition = {
-        'name': 'hello_world',
-        'image': 'docker/hello-world:latest',
-        'cpu': 1024,
-        'memory': 400,
-        'essential': True,
-        'environment': [{
-            'name': 'AWS_ACCESS_KEY_ID',
-            'value': 'SOME_ACCESS_KEY'
-        }],
-        'logConfiguration': {'logDriver': 'json-file'}
-    }
-    task_definition = client.register_task_definition(
-        family='test_ecs_task',
-        containerDefinitions=[container_definition]
-    )
-    family = task_definition['family']
-    task = client.describe_task_definition(taskDefinition=family)
-    task['containerDefinitions'][0].should.equal(container_definition)
-    task['taskDefinitionArn'].should.equal(
-        'arn:aws:ecs:us-east-1:012345678910:task-definition/test_ecs_task2:1')
-    task['volumes'].should.equal([])
-
-
-@mock_ec2
-@mock_ecs
-def test_stop_task():
-    client = boto3.client('ecs', region_name='us-east-1')
-    ec2 = boto3.resource('ec2', region_name='us-east-1')
-
-    test_cluster_name = 'test_ecs_cluster'
-
-    _ = client.create_cluster(
-        clusterName=test_cluster_name
-    )
-
-    test_instance = ec2.create_instances(
-        ImageId="ami-1234abcd",
-        MinCount=1,
-        MaxCount=1,
-    )[0]
-
-    instance_id_document = json.dumps(
-        ec2_utils.generate_instance_identity_document(test_instance)
-    )
-
-    _ = client.register_container_instance(
-        cluster=test_cluster_name,
-        instanceIdentityDocument=instance_id_document
-    )
-
-    _ = client.register_task_definition(
-        family='test_ecs_task',
-        containerDefinitions=[
-            {
-                'name': 'hello_world',
-                'image': 'docker/hello-world:latest',
-                'cpu': 1024,
-                'memory': 400,
-                'essential': True,
-                'environment': [{
-                    'name': 'AWS_ACCESS_KEY_ID',
-                    'value': 'SOME_ACCESS_KEY'
-                }],
-                'logConfiguration': {'logDriver': 'json-file'}
-            }
-        ]
-    )
-    run_response = client.run_task(
-        cluster='test_ecs_cluster',
-        overrides={},
-        taskDefinition='test_ecs_task',
-        count=1,
-        startedBy='moto'
-    )
-    stop_response = client.stop_task(
-        cluster='test_ecs_cluster',
-        task=run_response['tasks'][0].get('taskArn'),
-        reason='moto testing'
-    )
-
-    stop_response['task']['taskArn'].should.equal(
-        run_response['tasks'][0].get('taskArn'))
-    stop_response['task']['lastStatus'].should.equal('STOPPED')
-    stop_response['task']['desiredStatus'].should.equal('STOPPED')
-    stop_response['task']['stoppedReason'].should.equal('moto testing')
-
-
-@mock_ec2
-@mock_ecs
-def test_resource_reservation_and_release():
-    client = boto3.client('ecs', region_name='us-east-1')
-    ec2 = boto3.resource('ec2', region_name='us-east-1')
-
-    test_cluster_name = 'test_ecs_cluster'
-
-    _ = client.create_cluster(
-        clusterName=test_cluster_name
-    )
-
-    test_instance = ec2.create_instances(
-        ImageId="ami-1234abcd",
-        MinCount=1,
-        MaxCount=1,
-    )[0]
-
-    instance_id_document = json.dumps(
-        ec2_utils.generate_instance_identity_document(test_instance)
-    )
-
-    _ = client.register_container_instance(
-        cluster=test_cluster_name,
-        instanceIdentityDocument=instance_id_document
-    )
-
-    _ = client.register_task_definition(
-        family='test_ecs_task',
-        containerDefinitions=[
-            {
-                'name': 'hello_world',
-                'image': 'docker/hello-world:latest',
-                'cpu': 1024,
-                'memory': 400,
-                'essential': True,
-                'environment': [{
-                    'name': 'AWS_ACCESS_KEY_ID',
-                    'value': 'SOME_ACCESS_KEY'
-                }],
-                'logConfiguration': {'logDriver': 'json-file'},
-                'portMappings': [
-                    {
-                        'hostPort': 80,
-                        'containerPort': 8080
-                    }
-                ]
-            }
-        ]
-    )
-    run_response = client.run_task(
-        cluster='test_ecs_cluster',
-        overrides={},
-        taskDefinition='test_ecs_task',
-        count=1,
-        startedBy='moto'
-    )
-    container_instance_arn = run_response['tasks'][0].get('containerInstanceArn')
-    container_instance_description = client.describe_container_instances(
-        cluster='test_ecs_cluster',
-        containerInstances=[container_instance_arn]
-    )['containerInstances'][0]
-    remaining_resources, registered_resources = _fetch_container_instance_resources(
-        container_instance_description)
-    remaining_resources['CPU'].should.equal(registered_resources['CPU'] - 1024)
-    remaining_resources['MEMORY'].should.equal(registered_resources['MEMORY'] - 400)
-    registered_resources['PORTS'].append('80')
-    remaining_resources['PORTS'].should.equal(registered_resources['PORTS'])
-    container_instance_description['runningTasksCount'].should.equal(1)
-    client.stop_task(
-        cluster='test_ecs_cluster',
-        task=run_response['tasks'][0].get('taskArn'),
-        reason='moto testing'
-    )
-    container_instance_description = client.describe_container_instances(
-        cluster='test_ecs_cluster',
-        containerInstances=[container_instance_arn]
-    )['containerInstances'][0]
-    remaining_resources, registered_resources = _fetch_container_instance_resources(
-        container_instance_description)
-    remaining_resources['CPU'].should.equal(registered_resources['CPU'])
-    remaining_resources['MEMORY'].should.equal(registered_resources['MEMORY'])
-    remaining_resources['PORTS'].should.equal(registered_resources['PORTS'])
-    container_instance_description['runningTasksCount'].should.equal(0)
-
-@mock_ec2
-@mock_ecs
-def test_resource_reservation_and_release_memory_reservation():
-    client = boto3.client('ecs', region_name='us-east-1')
-    ec2 = boto3.resource('ec2', region_name='us-east-1')
-
-    test_cluster_name = 'test_ecs_cluster'
-
-    _ = client.create_cluster(
-        clusterName=test_cluster_name
-    )
-
-    test_instance = ec2.create_instances(
-        ImageId="ami-1234abcd",
-        MinCount=1,
-        MaxCount=1,
-    )[0]
-
-    instance_id_document = json.dumps(
-        ec2_utils.generate_instance_identity_document(test_instance)
-    )
-
-    _ = client.register_container_instance(
-        cluster=test_cluster_name,
-        instanceIdentityDocument=instance_id_document
-    )
-
-    _ = client.register_task_definition(
-        family='test_ecs_task',
-        containerDefinitions=[
-            {
-                'name': 'hello_world',
-                'image': 'docker/hello-world:latest',
-                'memoryReservation': 400,
-                'essential': True,
-                'environment': [{
-                    'name': 'AWS_ACCESS_KEY_ID',
-                    'value': 'SOME_ACCESS_KEY'
-                }],
-                'logConfiguration': {'logDriver': 'json-file'},
-                'portMappings': [
-                    {
-                        'containerPort': 8080
-                    }
-                ]
-            }
-        ]
-    )
-    run_response = client.run_task(
-        cluster='test_ecs_cluster',
-        overrides={},
-        taskDefinition='test_ecs_task',
-        count=1,
-        startedBy='moto'
-    )
-    container_instance_arn = run_response['tasks'][0].get('containerInstanceArn')
-    container_instance_description = client.describe_container_instances(
-        cluster='test_ecs_cluster',
-        containerInstances=[container_instance_arn]
-    )['containerInstances'][0]
-    remaining_resources, registered_resources = _fetch_container_instance_resources(container_instance_description)
-    remaining_resources['CPU'].should.equal(registered_resources['CPU'])
-    remaining_resources['MEMORY'].should.equal(registered_resources['MEMORY'] - 400)
-    remaining_resources['PORTS'].should.equal(registered_resources['PORTS'])
-    container_instance_description['runningTasksCount'].should.equal(1)
-    client.stop_task(
-        cluster='test_ecs_cluster',
-        task=run_response['tasks'][0].get('taskArn'),
-        reason='moto testing'
-    )
-    container_instance_description = client.describe_container_instances(
-        cluster='test_ecs_cluster',
-        containerInstances=[container_instance_arn]
-    )['containerInstances'][0]
-    remaining_resources, registered_resources = _fetch_container_instance_resources(container_instance_description)
-    remaining_resources['CPU'].should.equal(registered_resources['CPU'])
-    remaining_resources['MEMORY'].should.equal(registered_resources['MEMORY'])
-    remaining_resources['PORTS'].should.equal(registered_resources['PORTS'])
-    container_instance_description['runningTasksCount'].should.equal(0)
-
-
-
-@mock_ecs
-@mock_cloudformation
-def test_create_cluster_through_cloudformation():
-    template = {
-        "AWSTemplateFormatVersion": "2010-09-09",
-        "Description": "ECS Cluster Test CloudFormation",
-        "Resources": {
-            "testCluster": {
-                "Type": "AWS::ECS::Cluster",
-                "Properties": {
-                    "ClusterName": "testcluster"
-                }
-            }
-        }
-    }
-    template_json = json.dumps(template)
-
-    ecs_conn = boto3.client('ecs', region_name='us-west-1')
-    resp = ecs_conn.list_clusters()
-    len(resp['clusterArns']).should.equal(0)
-
-    cfn_conn = boto3.client('cloudformation', region_name='us-west-1')
-    cfn_conn.create_stack(
-        StackName="test_stack",
-        TemplateBody=template_json,
-    )
-
-    resp = ecs_conn.list_clusters()
-    len(resp['clusterArns']).should.equal(1)
-
-
-@mock_ecs
-@mock_cloudformation
-def test_create_cluster_through_cloudformation_no_name():
-    # cloudformation should create a cluster name for you if you do not provide it
-    # https://docs.aws.amazon.com/AWSCloudFormation/latest/UserGuide/aws-resource-ecs-cluster.html#cfn-ecs-cluster-clustername
-    template = {
-        "AWSTemplateFormatVersion": "2010-09-09",
-        "Description": "ECS Cluster Test CloudFormation",
-        "Resources": {
-            "testCluster": {
-                "Type": "AWS::ECS::Cluster",
-            }
-        }
-    }
-    template_json = json.dumps(template)
-    cfn_conn = boto3.client('cloudformation', region_name='us-west-1')
-    cfn_conn.create_stack(
-        StackName="test_stack",
-        TemplateBody=template_json,
-    )
-
-    ecs_conn = boto3.client('ecs', region_name='us-west-1')
-    resp = ecs_conn.list_clusters()
-    len(resp['clusterArns']).should.equal(1)
-
-
-@mock_ecs
-@mock_cloudformation
-def test_update_cluster_name_through_cloudformation_should_trigger_a_replacement():
-    template1 = {
-        "AWSTemplateFormatVersion": "2010-09-09",
-        "Description": "ECS Cluster Test CloudFormation",
-        "Resources": {
-            "testCluster": {
-                "Type": "AWS::ECS::Cluster",
-                "Properties": {
-                    "ClusterName": "testcluster1"
-                }
-            }
-        }
-    }
-    template2 = deepcopy(template1)
-    template2['Resources']['testCluster'][
-        'Properties']['ClusterName'] = 'testcluster2'
-    template1_json = json.dumps(template1)
-    cfn_conn = boto3.client('cloudformation', region_name='us-west-1')
-    stack_resp = cfn_conn.create_stack(
-        StackName="test_stack",
-        TemplateBody=template1_json,
-    )
-
-    template2_json = json.dumps(template2)
-    cfn_conn.update_stack(
-        StackName=stack_resp['StackId'],
-        TemplateBody=template2_json
-    )
-    ecs_conn = boto3.client('ecs', region_name='us-west-1')
-    resp = ecs_conn.list_clusters()
-    len(resp['clusterArns']).should.equal(1)
-    resp['clusterArns'][0].endswith('testcluster2').should.be.true
-
-
-@mock_ecs
-@mock_cloudformation
-def test_create_task_definition_through_cloudformation():
-    template = {
-        "AWSTemplateFormatVersion": "2010-09-09",
-        "Description": "ECS Cluster Test CloudFormation",
-        "Resources": {
-            "testTaskDefinition": {
-                "Type": "AWS::ECS::TaskDefinition",
-                "Properties": {
-                    "ContainerDefinitions": [
-                        {
-                            "Name": "ecs-sample",
-                            "Image": "amazon/amazon-ecs-sample",
-                            "Cpu": "200",
-                            "Memory": "500",
-                            "Essential": "true"
-                        }
-                    ],
-                    "Volumes": [],
-                }
-            }
-        }
-    }
-    template_json = json.dumps(template)
-    cfn_conn = boto3.client('cloudformation', region_name='us-west-1')
-    stack_name = 'test_stack'
-    cfn_conn.create_stack(
-        StackName=stack_name,
-        TemplateBody=template_json,
-    )
-
-    ecs_conn = boto3.client('ecs', region_name='us-west-1')
-    resp = ecs_conn.list_task_definitions()
-    len(resp['taskDefinitionArns']).should.equal(1)
-    task_definition_arn = resp['taskDefinitionArns'][0]
-
-    task_definition_details = cfn_conn.describe_stack_resource(
-        StackName=stack_name,LogicalResourceId='testTaskDefinition')['StackResourceDetail']
-    task_definition_details['PhysicalResourceId'].should.equal(task_definition_arn)
-
-@mock_ec2
-@mock_ecs
-def test_task_definitions_unable_to_be_placed():
-    client = boto3.client('ecs', region_name='us-east-1')
-    ec2 = boto3.resource('ec2', region_name='us-east-1')
-
-    test_cluster_name = 'test_ecs_cluster'
-
-    _ = client.create_cluster(
-        clusterName=test_cluster_name
-    )
-
-    test_instance = ec2.create_instances(
-        ImageId="ami-1234abcd",
-        MinCount=1,
-        MaxCount=1,
-    )[0]
-
-    instance_id_document = json.dumps(
-        ec2_utils.generate_instance_identity_document(test_instance)
-    )
-
-    response = client.register_container_instance(
-        cluster=test_cluster_name,
-        instanceIdentityDocument=instance_id_document
-    )
-
-    _ = client.register_task_definition(
-        family='test_ecs_task',
-        containerDefinitions=[
-            {
-                'name': 'hello_world',
-                'image': 'docker/hello-world:latest',
-                'cpu': 5000,
-                'memory': 40000,
-                'essential': True,
-                'environment': [{
-                    'name': 'AWS_ACCESS_KEY_ID',
-                    'value': 'SOME_ACCESS_KEY'
-                }],
-                'logConfiguration': {'logDriver': 'json-file'}
-            }
-        ]
-    )
-    response = client.run_task(
-        cluster='test_ecs_cluster',
-        overrides={},
-        taskDefinition='test_ecs_task',
-        count=2,
-        startedBy='moto'
-    )
-    len(response['tasks']).should.equal(0)
-
-
-@mock_ec2
-@mock_ecs
-def test_task_definitions_with_port_clash():
-    client = boto3.client('ecs', region_name='us-east-1')
-    ec2 = boto3.resource('ec2', region_name='us-east-1')
-
-    test_cluster_name = 'test_ecs_cluster'
-
-    _ = client.create_cluster(
-        clusterName=test_cluster_name
-    )
-
-    test_instance = ec2.create_instances(
-        ImageId="ami-1234abcd",
-        MinCount=1,
-        MaxCount=1,
-    )[0]
-
-    instance_id_document = json.dumps(
-        ec2_utils.generate_instance_identity_document(test_instance)
-    )
-
-    response = client.register_container_instance(
-        cluster=test_cluster_name,
-        instanceIdentityDocument=instance_id_document
-    )
-
-    _ = client.register_task_definition(
-        family='test_ecs_task',
-        containerDefinitions=[
-            {
-                'name': 'hello_world',
-                'image': 'docker/hello-world:latest',
-                'cpu': 256,
-                'memory': 512,
-                'essential': True,
-                'environment': [{
-                    'name': 'AWS_ACCESS_KEY_ID',
-                    'value': 'SOME_ACCESS_KEY'
-                }],
-                'logConfiguration': {'logDriver': 'json-file'},
-                'portMappings': [
-                    {
-                        'hostPort': 80,
-                        'containerPort': 8080
-                    }
-                ]
-            }
-        ]
-    )
-    response = client.run_task(
-        cluster='test_ecs_cluster',
-        overrides={},
-        taskDefinition='test_ecs_task',
-        count=2,
-        startedBy='moto'
-    )
-    len(response['tasks']).should.equal(1)
-    response['tasks'][0]['taskArn'].should.contain(
-        'arn:aws:ecs:us-east-1:012345678910:task/')
-    response['tasks'][0]['clusterArn'].should.equal(
-        'arn:aws:ecs:us-east-1:012345678910:cluster/test_ecs_cluster')
-    response['tasks'][0]['taskDefinitionArn'].should.equal(
-        'arn:aws:ecs:us-east-1:012345678910:task-definition/test_ecs_task:1')
-    response['tasks'][0]['containerInstanceArn'].should.contain(
-        'arn:aws:ecs:us-east-1:012345678910:container-instance/')
-    response['tasks'][0]['overrides'].should.equal({})
-    response['tasks'][0]['lastStatus'].should.equal("RUNNING")
-    response['tasks'][0]['desiredStatus'].should.equal("RUNNING")
-    response['tasks'][0]['startedBy'].should.equal("moto")
-    response['tasks'][0]['stoppedReason'].should.equal("")
-
-
-@mock_ecs
-@mock_cloudformation
-def test_update_task_definition_family_through_cloudformation_should_trigger_a_replacement():
-    template1 = {
-        "AWSTemplateFormatVersion": "2010-09-09",
-        "Description": "ECS Cluster Test CloudFormation",
-        "Resources": {
-            "testTaskDefinition": {
-                "Type": "AWS::ECS::TaskDefinition",
-                "Properties": {
-                    "Family": "testTaskDefinition1",
-                    "ContainerDefinitions": [
-                        {
-                            "Name": "ecs-sample",
-                            "Image": "amazon/amazon-ecs-sample",
-                            "Cpu": "200",
-                            "Memory": "500",
-                            "Essential": "true"
-                        }
-                    ],
-                    "Volumes": [],
-                }
-            }
-        }
-    }
-    template1_json = json.dumps(template1)
-    cfn_conn = boto3.client('cloudformation', region_name='us-west-1')
-    cfn_conn.create_stack(
-        StackName="test_stack",
-        TemplateBody=template1_json,
-    )
-
-    template2 = deepcopy(template1)
-    template2['Resources']['testTaskDefinition'][
-        'Properties']['Family'] = 'testTaskDefinition2'
-    template2_json = json.dumps(template2)
-    cfn_conn.update_stack(
-        StackName="test_stack",
-        TemplateBody=template2_json,
-    )
-
-    ecs_conn = boto3.client('ecs', region_name='us-west-1')
-    resp = ecs_conn.list_task_definitions(familyPrefix='testTaskDefinition')
-    len(resp['taskDefinitionArns']).should.equal(1)
-    resp['taskDefinitionArns'][0].endswith(
-        'testTaskDefinition2:1').should.be.true
-
-
-@mock_ecs
-@mock_cloudformation
-def test_create_service_through_cloudformation():
-    template = {
-        "AWSTemplateFormatVersion": "2010-09-09",
-        "Description": "ECS Cluster Test CloudFormation",
-        "Resources": {
-            "testCluster": {
-                "Type": "AWS::ECS::Cluster",
-                "Properties": {
-                    "ClusterName": "testcluster"
-                }
-            },
-            "testTaskDefinition": {
-                "Type": "AWS::ECS::TaskDefinition",
-                "Properties": {
-                    "ContainerDefinitions": [
-                        {
-                            "Name": "ecs-sample",
-                            "Image": "amazon/amazon-ecs-sample",
-                            "Cpu": "200",
-                            "Memory": "500",
-                            "Essential": "true"
-                        }
-                    ],
-                    "Volumes": [],
-                }
-            },
-            "testService": {
-                "Type": "AWS::ECS::Service",
-                "Properties": {
-                    "Cluster": {"Ref": "testCluster"},
-                    "DesiredCount": 10,
-                    "TaskDefinition": {"Ref": "testTaskDefinition"},
-                }
-            }
-        }
-    }
-    template_json = json.dumps(template)
-    cfn_conn = boto3.client('cloudformation', region_name='us-west-1')
-    cfn_conn.create_stack(
-        StackName="test_stack",
-        TemplateBody=template_json,
-    )
-
-    ecs_conn = boto3.client('ecs', region_name='us-west-1')
-    resp = ecs_conn.list_services(cluster='testcluster')
-    len(resp['serviceArns']).should.equal(1)
-
-
-@mock_ecs
-@mock_cloudformation
-def test_update_service_through_cloudformation_should_trigger_replacement():
-    template1 = {
-        "AWSTemplateFormatVersion": "2010-09-09",
-        "Description": "ECS Cluster Test CloudFormation",
-        "Resources": {
-            "testCluster": {
-                "Type": "AWS::ECS::Cluster",
-                "Properties": {
-                    "ClusterName": "testcluster"
-                }
-            },
-            "testTaskDefinition": {
-                "Type": "AWS::ECS::TaskDefinition",
-                "Properties": {
-                    "ContainerDefinitions": [
-                        {
-                            "Name": "ecs-sample",
-                            "Image": "amazon/amazon-ecs-sample",
-                            "Cpu": "200",
-                            "Memory": "500",
-                            "Essential": "true"
-                        }
-                    ],
-                    "Volumes": [],
-                }
-            },
-            "testService": {
-                "Type": "AWS::ECS::Service",
-                "Properties": {
-                    "Cluster": {"Ref": "testCluster"},
-                    "TaskDefinition": {"Ref": "testTaskDefinition"},
-                    "DesiredCount": 10,
-                }
-            }
-        }
-    }
-    template_json1 = json.dumps(template1)
-    cfn_conn = boto3.client('cloudformation', region_name='us-west-1')
-    cfn_conn.create_stack(
-        StackName="test_stack",
-        TemplateBody=template_json1,
-    )
-    template2 = deepcopy(template1)
-    template2['Resources']['testService']['Properties']['DesiredCount'] = 5
-    template2_json = json.dumps(template2)
-    cfn_conn.update_stack(
-        StackName="test_stack",
-        TemplateBody=template2_json,
-    )
-
-    ecs_conn = boto3.client('ecs', region_name='us-west-1')
-    resp = ecs_conn.list_services(cluster='testcluster')
-    len(resp['serviceArns']).should.equal(1)
-
-
-@mock_ec2
-@mock_ecs
-def test_attributes():
-    # Combined put, list delete attributes into the same test due to the amount of setup
-    ecs_client = boto3.client('ecs', region_name='us-east-1')
-    ec2 = boto3.resource('ec2', region_name='us-east-1')
-
-    test_cluster_name = 'test_ecs_cluster'
-
-    _ = ecs_client.create_cluster(
-        clusterName=test_cluster_name
-    )
-
-    instances = []
-    test_instance = ec2.create_instances(
-        ImageId="ami-1234abcd",
-        MinCount=1,
-        MaxCount=1,
-    )[0]
-    instances.append(test_instance)
-
-    instance_id_document = json.dumps(
-        ec2_utils.generate_instance_identity_document(test_instance)
-    )
-
-    response = ecs_client.register_container_instance(
-        cluster=test_cluster_name,
-        instanceIdentityDocument=instance_id_document
-    )
-
-    response['containerInstance'][
-        'ec2InstanceId'].should.equal(test_instance.id)
-    full_arn1 = response['containerInstance']['containerInstanceArn']
-
-    test_instance = ec2.create_instances(
-        ImageId="ami-1234abcd",
-        MinCount=1,
-        MaxCount=1,
-    )[0]
-    instances.append(test_instance)
-
-    instance_id_document = json.dumps(
-        ec2_utils.generate_instance_identity_document(test_instance)
-    )
-
-    response = ecs_client.register_container_instance(
-        cluster=test_cluster_name,
-        instanceIdentityDocument=instance_id_document
-    )
-
-    response['containerInstance'][
-        'ec2InstanceId'].should.equal(test_instance.id)
-    full_arn2 = response['containerInstance']['containerInstanceArn']
-    partial_arn2 = full_arn2.rsplit('/', 1)[-1]
-
-    full_arn2.should_not.equal(full_arn1)  # uuid1 isnt unique enough when the pc is fast ;-)
-
-    # Ok set instance 1 with 1 attribute, instance 2 with another, and all of them with a 3rd.
-    ecs_client.put_attributes(
-        cluster=test_cluster_name,
-        attributes=[
-            {'name': 'env', 'value': 'prod'},
-            {'name': 'attr1', 'value': 'instance1', 'targetId': full_arn1},
-            {'name': 'attr1', 'value': 'instance2', 'targetId': partial_arn2,
-             'targetType': 'container-instance'}
-        ]
-    )
-
-    resp = ecs_client.list_attributes(
-        cluster=test_cluster_name,
-        targetType='container-instance'
-    )
-    attrs = resp['attributes']
-
-    NUM_CUSTOM_ATTRIBUTES = 4  # 2 specific to individual machines and 1 global, going to both machines (2 + 1*2)
-    NUM_DEFAULT_ATTRIBUTES = 4
-    len(attrs).should.equal(NUM_CUSTOM_ATTRIBUTES + (NUM_DEFAULT_ATTRIBUTES * len(instances)))
-
-    # Tests that the attrs have been set properly
-    len(list(filter(lambda item: item['name'] == 'env', attrs))).should.equal(2)
-    len(list(
-        filter(lambda item: item['name'] == 'attr1' and item['value'] == 'instance1', attrs))).should.equal(1)
-
-    ecs_client.delete_attributes(
-        cluster=test_cluster_name,
-        attributes=[
-            {'name': 'attr1', 'value': 'instance2', 'targetId': partial_arn2,
-             'targetType': 'container-instance'}
-        ]
-    )
-    NUM_CUSTOM_ATTRIBUTES -= 1
-
-    resp = ecs_client.list_attributes(
-        cluster=test_cluster_name,
-        targetType='container-instance'
-    )
-    attrs = resp['attributes']
-    len(attrs).should.equal(NUM_CUSTOM_ATTRIBUTES + (NUM_DEFAULT_ATTRIBUTES * len(instances)))
-
-
-@mock_ecs
-def test_poll_endpoint():
-    # Combined put, list delete attributes into the same test due to the amount of setup
-    ecs_client = boto3.client('ecs', region_name='us-east-1')
-
-    # Just a placeholder until someone actually wants useless data, just testing it doesnt raise an exception
-    resp = ecs_client.discover_poll_endpoint(cluster='blah', containerInstance='blah')
-    resp.should.contain('endpoint')
-    resp.should.contain('telemetryEndpoint')
-
-
-@mock_ecs
-def test_list_task_definition_families():
-    client = boto3.client('ecs', region_name='us-east-1')
-    client.register_task_definition(
-        family='test_ecs_task',
-        containerDefinitions=[
-            {
-                'name': 'hello_world',
-                'image': 'docker/hello-world:latest',
-                'cpu': 1024,
-                'memory': 400,
-                'essential': True,
-                'environment': [{
-                    'name': 'AWS_ACCESS_KEY_ID',
-                    'value': 'SOME_ACCESS_KEY'
-                }],
-                'logConfiguration': {'logDriver': 'json-file'}
-            }
-        ]
-    )
-    client.register_task_definition(
-        family='alt_test_ecs_task',
-        containerDefinitions=[
-            {
-                'name': 'hello_world',
-                'image': 'docker/hello-world:latest',
-                'cpu': 1024,
-                'memory': 400,
-                'essential': True,
-                'environment': [{
-                    'name': 'AWS_ACCESS_KEY_ID',
-                    'value': 'SOME_ACCESS_KEY'
-                }],
-                'logConfiguration': {'logDriver': 'json-file'}
-            }
-        ]
-    )
-
-    resp1 = client.list_task_definition_families()
-    resp2 = client.list_task_definition_families(familyPrefix='alt')
-
-    len(resp1['families']).should.equal(2)
-    len(resp2['families']).should.equal(1)
-
-
-@mock_ec2
-@mock_ecs
-def test_default_container_instance_attributes():
-    ecs_client = boto3.client('ecs', region_name='us-east-1')
-    ec2 = boto3.resource('ec2', region_name='us-east-1')
-
-    test_cluster_name = 'test_ecs_cluster'
-
-    # Create cluster and EC2 instance
-    _ = ecs_client.create_cluster(
-        clusterName=test_cluster_name
-    )
-
-    test_instance = ec2.create_instances(
-        ImageId="ami-1234abcd",
-        MinCount=1,
-        MaxCount=1,
-    )[0]
-
-    instance_id_document = json.dumps(
-        ec2_utils.generate_instance_identity_document(test_instance)
-    )
-
-    # Register container instance
-    response = ecs_client.register_container_instance(
-        cluster=test_cluster_name,
-        instanceIdentityDocument=instance_id_document
-    )
-
-    response['containerInstance'][
-        'ec2InstanceId'].should.equal(test_instance.id)
-    full_arn = response['containerInstance']['containerInstanceArn']
-    container_instance_id = full_arn.rsplit('/', 1)[-1]
-
-    default_attributes = response['containerInstance']['attributes']
-    assert len(default_attributes) == 4
-    expected_result = [
-        {'name': 'ecs.availability-zone', 'value': test_instance.placement['AvailabilityZone']},
-        {'name': 'ecs.ami-id', 'value': test_instance.image_id},
-        {'name': 'ecs.instance-type', 'value': test_instance.instance_type},
-        {'name': 'ecs.os-type', 'value': test_instance.platform or 'linux'}
-    ]
-    assert sorted(default_attributes, key=lambda item: item['name']) == sorted(expected_result,
-                                                                               key=lambda item: item['name'])
-
-
-@mock_ec2
-@mock_ecs
-def test_describe_container_instances_with_attributes():
-    ecs_client = boto3.client('ecs', region_name='us-east-1')
-    ec2 = boto3.resource('ec2', region_name='us-east-1')
-
-    test_cluster_name = 'test_ecs_cluster'
-
-    # Create cluster and EC2 instance
-    _ = ecs_client.create_cluster(
-        clusterName=test_cluster_name
-    )
-
-    test_instance = ec2.create_instances(
-        ImageId="ami-1234abcd",
-        MinCount=1,
-        MaxCount=1,
-    )[0]
-
-    instance_id_document = json.dumps(
-        ec2_utils.generate_instance_identity_document(test_instance)
-    )
-
-    # Register container instance
-    response = ecs_client.register_container_instance(
-        cluster=test_cluster_name,
-        instanceIdentityDocument=instance_id_document
-    )
-
-    response['containerInstance'][
-        'ec2InstanceId'].should.equal(test_instance.id)
-    full_arn = response['containerInstance']['containerInstanceArn']
-    container_instance_id = full_arn.rsplit('/', 1)[-1]
-    default_attributes = response['containerInstance']['attributes']
-
-    # Set attributes on container instance, one without a value
-    attributes = [
-        {'name': 'env', 'value': 'prod'},
-        {'name': 'attr1', 'value': 'instance1', 'targetId': container_instance_id,
-         'targetType': 'container-instance'},
-        {'name': 'attr_without_value'}
-    ]
-    ecs_client.put_attributes(
-        cluster=test_cluster_name,
-        attributes=attributes
-    )
-
-    # Describe container instance, should have attributes previously set
-    described_instance = ecs_client.describe_container_instances(cluster=test_cluster_name,
-                                                                 containerInstances=[container_instance_id])
-
-    assert len(described_instance['containerInstances']) == 1
-    assert isinstance(described_instance['containerInstances'][0]['attributes'], list)
-
-    # Remove additional info passed to put_attributes
-    cleaned_attributes = []
-    for attribute in attributes:
-        attribute.pop('targetId', None)
-        attribute.pop('targetType', None)
-        cleaned_attributes.append(attribute)
-    described_attributes = sorted(described_instance['containerInstances'][0]['attributes'],
-                                  key=lambda item: item['name'])
-    expected_attributes = sorted(default_attributes + cleaned_attributes, key=lambda item: item['name'])
-    assert described_attributes == expected_attributes
-
-
-def _fetch_container_instance_resources(container_instance_description):
-    remaining_resources = {}
-    registered_resources = {}
-    remaining_resources_list = container_instance_description['remainingResources']
-    registered_resources_list = container_instance_description['registeredResources']
-    remaining_resources['CPU'] = [x['integerValue'] for x in remaining_resources_list if x['name'] == 'CPU'][
-        0]
-    remaining_resources['MEMORY'] = \
-    [x['integerValue'] for x in remaining_resources_list if x['name'] == 'MEMORY'][0]
-    remaining_resources['PORTS'] = \
-    [x['stringSetValue'] for x in remaining_resources_list if x['name'] == 'PORTS'][0]
-    registered_resources['CPU'] = \
-    [x['integerValue'] for x in registered_resources_list if x['name'] == 'CPU'][0]
-    registered_resources['MEMORY'] = \
-    [x['integerValue'] for x in registered_resources_list if x['name'] == 'MEMORY'][0]
-    registered_resources['PORTS'] = \
-    [x['stringSetValue'] for x in registered_resources_list if x['name'] == 'PORTS'][0]
-    return remaining_resources, registered_resources
-
-
-@mock_ecs
-def test_create_service_load_balancing():
-    client = boto3.client('ecs', region_name='us-east-1')
-    client.create_cluster(
-        clusterName='test_ecs_cluster'
-    )
-    client.register_task_definition(
-        family='test_ecs_task',
-        containerDefinitions=[
-            {
-                'name': 'hello_world',
-                'image': 'docker/hello-world:latest',
-                'cpu': 1024,
-                'memory': 400,
-                'essential': True,
-                'environment': [{
-                    'name': 'AWS_ACCESS_KEY_ID',
-                    'value': 'SOME_ACCESS_KEY'
-                }],
-                'logConfiguration': {'logDriver': 'json-file'}
-            }
-        ]
-    )
-    response = client.create_service(
-        cluster='test_ecs_cluster',
-        serviceName='test_ecs_service',
-        taskDefinition='test_ecs_task',
-        desiredCount=2,
-        loadBalancers=[
-            {
-                'targetGroupArn': 'test_target_group_arn',
-                'loadBalancerName': 'test_load_balancer_name',
-                'containerName': 'test_container_name',
-                'containerPort': 123
-            }
-        ]
-    )
-    response['service']['clusterArn'].should.equal(
-        'arn:aws:ecs:us-east-1:012345678910:cluster/test_ecs_cluster')
-    response['service']['desiredCount'].should.equal(2)
-    len(response['service']['events']).should.equal(0)
-    len(response['service']['loadBalancers']).should.equal(1)
-    response['service']['loadBalancers'][0]['targetGroupArn'].should.equal(
-        'test_target_group_arn')
-    response['service']['loadBalancers'][0]['loadBalancerName'].should.equal(
-        'test_load_balancer_name')
-    response['service']['loadBalancers'][0]['containerName'].should.equal(
-        'test_container_name')
-    response['service']['loadBalancers'][0]['containerPort'].should.equal(123)
-    response['service']['pendingCount'].should.equal(0)
-    response['service']['runningCount'].should.equal(0)
-    response['service']['serviceArn'].should.equal(
-        'arn:aws:ecs:us-east-1:012345678910:service/test_ecs_service')
-    response['service']['serviceName'].should.equal('test_ecs_service')
-    response['service']['status'].should.equal('ACTIVE')
-    response['service']['taskDefinition'].should.equal(
-        'arn:aws:ecs:us-east-1:012345678910:task-definition/test_ecs_task:1')
->>>>>>> ed861eca
+        'arn:aws:ecs:us-east-1:012345678910:task-definition/test_ecs_task:1')